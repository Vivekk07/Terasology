--- conflicted
+++ resolved
@@ -19,19 +19,10 @@
 import org.junit.Test;
 import org.slf4j.Logger;
 import org.slf4j.LoggerFactory;
-<<<<<<< HEAD
-import org.terasology.asset.AssetFactory;
-import org.terasology.asset.AssetManager;
-import org.terasology.asset.AssetManagerImpl;
-import org.terasology.asset.AssetType;
-import org.terasology.asset.AssetUri;
+import org.terasology.assets.management.AssetManager;
+import org.terasology.assets.module.ModuleAwareAssetTypeManager;
 import org.terasology.context.internal.ContextImpl;
 import org.terasology.engine.bootstrap.EntitySystemSetupUtil;
-=======
-import org.terasology.assets.management.AssetManager;
-import org.terasology.assets.module.ModuleAwareAssetTypeManager;
-import org.terasology.engine.bootstrap.EntitySystemBuilder;
->>>>>>> c39ed0fa
 import org.terasology.engine.module.ModuleManager;
 import org.terasology.entitySystem.prefab.Prefab;
 import org.terasology.entitySystem.prefab.PrefabManager;
@@ -69,27 +60,13 @@
         ContextImpl context = new ContextImpl();
         CoreRegistry.setContext(context);
         ModuleManager moduleManager = ModuleManagerFactory.create();
-<<<<<<< HEAD
         context.put(ModuleManager.class, moduleManager);
-
-        AssetManager assetManager = new AssetManagerImpl(moduleManager.getEnvironment());
-        context.put(AssetManager.class, assetManager);
-        AssetType.registerAssetTypes(assetManager);
-        assetManager.setAssetFactory(AssetType.PREFAB, new AssetFactory<PrefabData, Prefab>() {
-            @Override
-            public Prefab buildAsset(AssetUri uri, PrefabData data) {
-                return new PojoPrefab(uri, data);
-            }
-        });
-=======
-        CoreRegistry.put(ModuleManager.class, moduleManager);
 
         ModuleAwareAssetTypeManager assetTypeManager = new ModuleAwareAssetTypeManager();
         assetTypeManager.registerCoreAssetType(Prefab.class, PojoPrefab::new, "prefabs");
         assetTypeManager.switchEnvironment(moduleManager.getEnvironment());
-        CoreRegistry.put(AssetManager.class, assetTypeManager.getAssetManager());
+        context.put(AssetManager.class, assetTypeManager.getAssetManager());
 
->>>>>>> c39ed0fa
         NetworkSystem networkSystem = mock(NetworkSystem.class);
         when(networkSystem.getMode()).thenReturn(NetworkMode.NONE);
         context.put(NetworkSystem.class, networkSystem);
