--- conflicted
+++ resolved
@@ -407,15 +407,9 @@
          */
         FastList<BlockPosition> blockPositions = new FastList<BlockPosition>();
 
-<<<<<<< HEAD
-        for (int x = -1; x <= 1; x++) {
-            for (int z = -1; z <= 1; z++) {
-                for (int y = -1; y <= 1; y++) {
-=======
         for (int x = -1; x < 2; x++) {
             for (int z = -1; z < 2; z++) {
                 for (int y = -1; y < 2; y++) {
->>>>>>> 1e21b4f7
                     int blockPosX = (int) (origin.x + x + 0.5f);
                     int blockPosY = (int) (origin.y + y + 0.5f);
                     int blockPosZ = (int) (origin.z + z + 0.5f);
