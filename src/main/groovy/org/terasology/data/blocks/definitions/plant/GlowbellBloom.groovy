--- conflicted
+++ resolved
@@ -25,10 +25,6 @@
     version = 1
     shape = "Billboard"
     blockform = BLOCK_FORM.BILLBOARD
-<<<<<<< HEAD
-    colorsource = Block.ColorSource.FOLIAGE_LUT
-=======
->>>>>>> 5c78706d
 
     transparent = true
     translucent = true
