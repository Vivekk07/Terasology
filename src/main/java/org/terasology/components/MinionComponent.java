--- conflicted
+++ resolved
@@ -1,14 +1,10 @@
 package org.terasology.components;
 
-<<<<<<< HEAD
-import org.terasology.entitySystem.AbstractComponent;
-=======
 import org.terasology.entitySystem.Component;
->>>>>>> 72039f49
 
 /**
- * Main minion component, mostly used for behaviour
- * @author Overdhose>
+ * Allows an entity to store items
+ * @author Immortius <immortius@gmail.com>
  */
 public final class MinionComponent implements Component {
 
