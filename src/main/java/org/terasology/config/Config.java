/*
 * Copyright 2012  Benjamin Glatzel <benjamin.glatzel@me.com>
 *
 * Licensed under the Apache License, Version 2.0 (the "License");
 * you may not use this file except in compliance with the License.
 * You may obtain a copy of the License at
 *
 *      http://www.apache.org/licenses/LICENSE-2.0
 *
 * Unless required by applicable law or agreed to in writing, software
 * distributed under the License is distributed on an "AS IS" BASIS,
 * WITHOUT WARRANTIES OR CONDITIONS OF ANY KIND, either express or implied.
 * See the License for the specific language governing permissions and
 * limitations under the License.
 */

package org.terasology.config;

import com.google.common.collect.Multimap;
import com.google.gson.GsonBuilder;
import org.slf4j.Logger;
import org.slf4j.LoggerFactory;
import org.terasology.input.Input;
import org.terasology.logic.manager.PathManager;
import org.terasology.utilities.gson.InputHandler;
import org.terasology.utilities.gson.MultimapHandler;

import java.io.File;
import java.io.FileReader;
import java.io.FileWriter;
import java.io.IOException;

/**
 * Terasology user config. Holds the various global configuration information that the user can modify. It can be saved
 * and loaded in a JSON format.
 *
 * @author Immortius
 */
public final class Config {
    private static final Logger logger = LoggerFactory.getLogger(Config.class);
    private InputConfig input = new InputConfig();
    private ModConfig defaultModConfig = new ModConfig();
<<<<<<< HEAD
    private ServerConfig serverConfig = new ServerConfig();
    private PlayerConfig playerConfig = new PlayerConfig();
=======
    private AdvancedConfig advanced = AdvancedConfig.createDefault();
>>>>>>> 5329d2d6

    /**
     * Create a new, empty config
     */
    public Config() {
    }

    /**
     * @return Input configuration (mostly binds)
     */
    public InputConfig getInputConfig() {
        return input;
    }

    public ModConfig getDefaultModConfig() {
        return defaultModConfig;
    }
    
    public AdvancedConfig getAdvancedConfig() {
        return advanced;
    }

    public ServerConfig getServerConfig() {
        return serverConfig;
    }

    public PlayerConfig getPlayerConfig() {
        return playerConfig;
    }

    /**
     * Saves this config to the default configuration file
     */
    public void save() {
        try {
            save(getConfigFile(), this);
        } catch (IOException e) {
            logger.error("Failed to save config", e);
        }
    }

    /**
     * @return The default configuration file location
     */
    public static File getConfigFile() {
        return new File(PathManager.getInstance().getWorldPath(), "config.cfg");
    }

    /**
     * Saves a Config to a file, in a JSON format
     * @param toFile
     * @param config
     * @throws IOException
     */
    public static void save(File toFile, Config config) throws IOException {
        FileWriter writer = new FileWriter(toFile);
        try {
            new GsonBuilder()
                    .registerTypeAdapter(InputConfig.class, new InputConfig.Handler())
                    .registerTypeAdapter(Multimap.class, new MultimapHandler<Input>(Input.class))
                    .registerTypeAdapter(Input.class, new InputHandler())
                    .registerTypeAdapter(AdvancedConfig.class, new AdvancedConfig.Handler())
                    .setPrettyPrinting().create().toJson(config, writer);
        } finally {
            // JAVA7: better closing support
            writer.close();
        }
    }

    /**
     * Loads a JSON format configuration file as a new Config
     * @param fromFile
     * @return The loaded configuration
     * @throws IOException
     */
    public static Config load(File fromFile) throws IOException {
        FileReader reader = new FileReader(fromFile);
        try {
            return new GsonBuilder()
                    .registerTypeAdapter(InputConfig.class, new InputConfig.Handler())
                    .registerTypeAdapter(Multimap.class, new MultimapHandler<Input>(Input.class))
                    .registerTypeAdapter(Input.class, new InputHandler())
                    .registerTypeAdapter(AdvancedConfig.class, new AdvancedConfig.Handler())
                    .create().fromJson(reader, Config.class);
        } finally {
            reader.close();
        }
    }
}<|MERGE_RESOLUTION|>--- conflicted
+++ resolved
@@ -40,12 +40,9 @@
     private static final Logger logger = LoggerFactory.getLogger(Config.class);
     private InputConfig input = new InputConfig();
     private ModConfig defaultModConfig = new ModConfig();
-<<<<<<< HEAD
     private ServerConfig serverConfig = new ServerConfig();
     private PlayerConfig playerConfig = new PlayerConfig();
-=======
     private AdvancedConfig advanced = AdvancedConfig.createDefault();
->>>>>>> 5329d2d6
 
     /**
      * Create a new, empty config
@@ -63,10 +60,6 @@
     public ModConfig getDefaultModConfig() {
         return defaultModConfig;
     }
-    
-    public AdvancedConfig getAdvancedConfig() {
-        return advanced;
-    }
 
     public ServerConfig getServerConfig() {
         return serverConfig;
@@ -74,6 +67,10 @@
 
     public PlayerConfig getPlayerConfig() {
         return playerConfig;
+    }
+    
+    public AdvancedConfig getAdvancedConfig() {
+        return advanced;
     }
 
     /**
