--- conflicted
+++ resolved
@@ -190,12 +190,9 @@
         componentLibrary.registerComponentClass(SpawnPrefabActionComponent.class);
         componentLibrary.registerComponentClass(BookComponent.class);
         componentLibrary.registerComponentClass(BookshelfComponent.class);
-<<<<<<< HEAD
         componentLibrary.registerComponentClass(PotionComponent.class);
         componentLibrary.registerComponentClass(SpeedBoostComponent.class);
         componentLibrary.registerComponentClass(PoisonedComponent.class);
-=======
->>>>>>> 218f1f47
         loadPrefabs();
 
         BlockEntityRegistry blockEntityRegistry = new BlockEntityRegistry();
@@ -221,14 +218,10 @@
         _componentSystemManager.register(new AccessInventoryAction(), "engine:AccessInventoryAction");
         _componentSystemManager.register(new SpawnPrefabAction(), "engine:SpawnPrefabAction");
         _componentSystemManager.register(new ReadBookAction(), "engine: ReadBookAction");
-<<<<<<< HEAD
+        //_componentSystemManager.register(new DestroyMinion(), "engine: DestroyMinionAction");
         _componentSystemManager.register(new BookshelfHandler(), "engine: BookshelfHandler");
         _componentSystemManager.register(new DrinkPotionAction(), "engine : DrinkPotionAction");
         _componentSystemManager.register(new StatusAffectorSystem(), "engine : StatusAffectorSystem");
-=======
-        //_componentSystemManager.register(new DestroyMinion(), "engine: DestroyMinionAction");
-        _componentSystemManager.register(new BookshelfHandler(), "engine: BookshelfHandler");
->>>>>>> 218f1f47
         _hud = new UIHeadsUpDisplay();
         _hud.setVisible(true);
 
