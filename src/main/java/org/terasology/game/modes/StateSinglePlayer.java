--- conflicted
+++ resolved
@@ -20,64 +20,30 @@
 import org.terasology.asset.AssetType;
 import org.terasology.asset.AssetUri;
 import org.terasology.componentSystem.UpdateSubscriberSystem;
-<<<<<<< HEAD
 import org.terasology.componentSystem.controllers.LocalPlayerSystem;
 import org.terasology.components.LocalPlayerComponent;
 import org.terasology.components.world.LocationComponent;
 import org.terasology.entityFactory.PlayerFactory;
 import org.terasology.entitySystem.ComponentSystem;
 import org.terasology.entitySystem.EntityRef;
+import org.terasology.entitySystem.EventSystem;
 import org.terasology.entitySystem.PersistableEntityManager;
-=======
-import org.terasology.componentSystem.action.*;
-import org.terasology.componentSystem.block.BlockEntityRegistry;
-import org.terasology.componentSystem.block.BlockEntitySystem;
-import org.terasology.componentSystem.characters.CharacterMovementSystem;
-import org.terasology.componentSystem.characters.CharacterSoundSystem;
-import org.terasology.componentSystem.common.HealthSystem;
-import org.terasology.componentSystem.common.StatusAffectorSystem;
-import org.terasology.componentSystem.controllers.*;
-import org.terasology.componentSystem.items.InventorySystem;
-import org.terasology.componentSystem.items.ItemSystem;
-import org.terasology.componentSystem.rendering.BlockDamageRenderer;
-import org.terasology.componentSystem.rendering.FirstPersonRenderer;
-import org.terasology.componentSystem.rendering.MeshRenderer;
-import org.terasology.components.*;
-import org.terasology.components.actions.*;
-import org.terasology.entityFactory.PlayerFactory;
-import org.terasology.entitySystem.*;
-import org.terasology.entitySystem.metadata.ComponentLibrary;
-import org.terasology.entitySystem.metadata.ComponentLibraryImpl;
-import org.terasology.entitySystem.metadata.extension.*;
->>>>>>> 90c746ec
 import org.terasology.entitySystem.persistence.EntityDataJSONFormat;
 import org.terasology.entitySystem.persistence.EntityPersisterHelper;
 import org.terasology.entitySystem.persistence.EntityPersisterHelperImpl;
 import org.terasology.entitySystem.persistence.WorldPersister;
-<<<<<<< HEAD
+import org.terasology.events.input.*;
+import org.terasology.events.input.binds.InventoryButton;
 import org.terasology.game.ComponentSystemManager;
 import org.terasology.game.CoreRegistry;
 import org.terasology.game.GameEngine;
 import org.terasology.game.Timer;
 import org.terasology.game.bootstrap.EntitySystemBuilder;
-import org.terasology.logic.LocalPlayer;
-import org.terasology.logic.manager.AssetManager;
-import org.terasology.logic.manager.Config;
-=======
-import org.terasology.entitySystem.pojo.PojoEntityManager;
-import org.terasology.entitySystem.pojo.PojoEventSystem;
-import org.terasology.entitySystem.pojo.PojoPrefabManager;
-import org.terasology.events.input.*;
-import org.terasology.events.input.binds.InventoryButton;
-import org.terasology.game.ComponentSystemManager;
-import org.terasology.game.CoreRegistry;
-import org.terasology.game.GameEngine;
 import org.terasology.input.BindButtonEvent;
 import org.terasology.input.CameraTargetSystem;
 import org.terasology.input.InputSystem;
 import org.terasology.logic.LocalPlayer;
 import org.terasology.logic.manager.AssetManager;
->>>>>>> 90c746ec
 import org.terasology.logic.manager.GUIManager;
 import org.terasology.logic.manager.PathManager;
 import org.terasology.logic.mod.Mod;
@@ -85,22 +51,12 @@
 import org.terasology.logic.world.Chunk;
 import org.terasology.logic.world.WorldProvider;
 import org.terasology.math.Vector3i;
-<<<<<<< HEAD
 import org.terasology.model.blocks.management.BlockManager;
-=======
-import org.terasology.model.blocks.BlockFamily;
-import org.terasology.model.shapes.BlockShapeManager;
-import org.terasology.mods.miniions.components.MinionBarComponent;
-import org.terasology.mods.miniions.components.MinionComponent;
-import org.terasology.mods.miniions.components.MinionControllerComponent;
-import org.terasology.mods.miniions.components.SimpleMinionAIComponent;
-import org.terasology.mods.miniions.componentsystem.controllers.MinionSystem;
-import org.terasology.mods.miniions.componentsystem.controllers.SimpleMinionAISystem;
->>>>>>> 90c746ec
 import org.terasology.performanceMonitor.PerformanceMonitor;
 import org.terasology.protobuf.EntityData;
 import org.terasology.rendering.cameras.Camera;
-import org.terasology.rendering.gui.menus.*;
+import org.terasology.rendering.gui.menus.UILoadingScreen;
+import org.terasology.rendering.gui.menus.UIStatusScreen;
 import org.terasology.rendering.physics.BulletPhysicsRenderer;
 import org.terasology.rendering.world.WorldRenderer;
 import org.terasology.utilities.FastRandom;
@@ -128,37 +84,18 @@
     private String currentWorldName;
     private String currentWorldSeed;
 
-<<<<<<< HEAD
     private PersistableEntityManager entityManager;
 
-    /* GUI */
-    private ArrayList<UIDisplayElement> _guiScreens = new ArrayList<UIDisplayElement>();
-    private UIHeadsUpDisplay _hud;
-    private UIMetrics _metrics;
-    private UIPauseMenu _pauseMenu;
-    private UILoadingScreen _loadingScreen;
-    private UIStatusScreen _statusScreen;
-    private UIInventoryScreen _inventoryScreen;
-
     /* RENDERING */
-    private WorldRenderer _worldRenderer;
+    private WorldRenderer worldRenderer;
 
     private ComponentSystemManager componentSystemManager;
     private LocalPlayerSystem localPlayerSys;
-=======
-    /* RENDERING */
-    private WorldRenderer _worldRenderer;
-
-    private ComponentLibrary componentLibrary;
-    private EntityManager _entityManager;
-    private ComponentSystemManager _componentSystemManager;
-    private LocalPlayerSystem _localPlayerSys;
-    private CameraTargetSystem _cameraTargetSystem;
-    private InputSystem _inputSystem;
->>>>>>> 90c746ec
+    private CameraTargetSystem cameraTargetSystem;
+    private InputSystem inputSystem;
 
     /* GAME LOOP */
-    private boolean _pauseGame = false;
+    private boolean pauseGame = false;
 
     public StateSinglePlayer(String worldName) {
         this(worldName, null);
@@ -177,7 +114,6 @@
         }
         modManager.saveModSelectionToConfig();
         cacheTextures();
-<<<<<<< HEAD
 
         entityManager = new EntitySystemBuilder().build();
 
@@ -185,60 +121,20 @@
         CoreRegistry.put(ComponentSystemManager.class, componentSystemManager);
         localPlayerSys = new LocalPlayerSystem();
         componentSystemManager.register(localPlayerSys, "engine:LocalPlayerSystem");
+        cameraTargetSystem = new CameraTargetSystem();
+        CoreRegistry.put(CameraTargetSystem.class, cameraTargetSystem);
+        componentSystemManager.register(cameraTargetSystem, "engine:CameraTargetSystem");
+        inputSystem = new InputSystem();
+        CoreRegistry.put(InputSystem.class, inputSystem);
+        componentSystemManager.register(inputSystem, "engine:InputSystem");
 
         componentSystemManager.loadEngineSystems();
+        componentSystemManager.loadSystems("miniions", "org.terasology.mods.miniions");
 
         CoreRegistry.put(WorldPersister.class, new WorldPersister(entityManager));
-        loadPrefabs();
-
-        _hud = new UIHeadsUpDisplay();
-        _hud.setVisible(true);
-
-        _pauseMenu = new UIPauseMenu();
-        _loadingScreen = new UILoadingScreen();
-        _statusScreen = new UIStatusScreen();
-        _inventoryScreen = new UIInventoryScreen();
-        _metrics = new UIMetrics();
-
-        _metrics.setVisible(true);
-
-        _guiScreens.add(_metrics);
-        _guiScreens.add(_hud);
-        _guiScreens.add(_pauseMenu);
-        _guiScreens.add(_loadingScreen);
-        _guiScreens.add(_inventoryScreen);
-        _guiScreens.add(_statusScreen);
-=======
-        BlockShapeManager.getInstance().reload();
-
-        componentLibrary = new ComponentLibraryImpl();
-        CoreRegistry.put(ComponentLibrary.class, componentLibrary);
-
-        componentLibrary.registerTypeHandler(BlockFamily.class, new BlockFamilyTypeHandler());
-        componentLibrary.registerTypeHandler(Color4f.class, new Color4fTypeHandler());
-        componentLibrary.registerTypeHandler(Quat4f.class, new Quat4fTypeHandler());
-        componentLibrary.registerTypeHandler(Mesh.class, new AssetTypeHandler(AssetType.MESH, Mesh.class));
-        componentLibrary.registerTypeHandler(Sound.class, new AssetTypeHandler(AssetType.SOUND, Sound.class));
-        componentLibrary.registerTypeHandler(Material.class, new AssetTypeHandler(AssetType.MATERIAL, Material.class));
-        componentLibrary.registerTypeHandler(Vector3f.class, new Vector3fTypeHandler());
-        componentLibrary.registerTypeHandler(Vector2f.class, new Vector2fTypeHandler());
-        componentLibrary.registerTypeHandler(Vector3i.class, new Vector3iTypeHandler());
-
-        PrefabManager prefabManager = new PojoPrefabManager(componentLibrary);
-        CoreRegistry.put(PrefabManager.class, prefabManager);
-
-        _entityManager = new PojoEntityManager(componentLibrary, prefabManager);
-        EventSystem eventSystem = new PojoEventSystem(_entityManager);
-        _entityManager.setEventSystem(eventSystem);
-        CoreRegistry.put(EntityManager.class, _entityManager);
-        CoreRegistry.put(EventSystem.class, eventSystem);
-        _componentSystemManager = new ComponentSystemManager();
-        CoreRegistry.put(ComponentSystemManager.class, _componentSystemManager);
-
-        CoreRegistry.put(WorldPersister.class, new WorldPersister(componentLibrary,_entityManager));
-
 
         // TODO: Use reflection pending mod support
+        EventSystem eventSystem = entityManager.getEventSystem();
         eventSystem.registerEvent("engine:inputEvent", InputEvent.class);
         eventSystem.registerEvent("engine:keyDownEvent", KeyDownEvent.class);
         eventSystem.registerEvent("engine:keyEvent", KeyEvent.class);
@@ -255,78 +151,7 @@
         eventSystem.registerEvent("engine:bindButtonEvent", BindButtonEvent.class);
         eventSystem.registerEvent("engine:inventoryButtonEvent", InventoryButton.class);
 
-        // TODO: Use reflection pending mod support
-        componentLibrary.registerComponentClass(ExplosionActionComponent.class);
-        componentLibrary.registerComponentClass(PlaySoundActionComponent.class);
-        componentLibrary.registerComponentClass(TunnelActionComponent.class);
-        componentLibrary.registerComponentClass(AABBCollisionComponent.class);
-        componentLibrary.registerComponentClass(BlockComponent.class);
-        componentLibrary.registerComponentClass(BlockItemComponent.class);
-        componentLibrary.registerComponentClass(BlockParticleEffectComponent.class);
-        componentLibrary.registerComponentClass(CameraComponent.class);
-        componentLibrary.registerComponentClass(CharacterMovementComponent.class);
-        componentLibrary.registerComponentClass(CharacterSoundComponent.class);
-        componentLibrary.registerComponentClass(HealthComponent.class);
-        componentLibrary.registerComponentClass(InventoryComponent.class);
-        componentLibrary.registerComponentClass(ItemComponent.class);
-        componentLibrary.registerComponentClass(LightComponent.class);
-        componentLibrary.registerComponentClass(LocalPlayerComponent.class);
-        componentLibrary.registerComponentClass(LocationComponent.class);
-        componentLibrary.registerComponentClass(MeshComponent.class);
-        componentLibrary.registerComponentClass(PlayerComponent.class);
-        componentLibrary.registerComponentClass(SimpleAIComponent.class);
-        componentLibrary.registerComponentClass(SimpleMinionAIComponent.class);
-        componentLibrary.registerComponentClass(MinionBarComponent.class);
-        componentLibrary.registerComponentClass(MinionComponent.class);
-        componentLibrary.registerComponentClass(AccessInventoryActionComponent.class);
-        componentLibrary.registerComponentClass(SpawnPrefabActionComponent.class);
-        componentLibrary.registerComponentClass(BookComponent.class);
-        componentLibrary.registerComponentClass(BookshelfComponent.class);
-        componentLibrary.registerComponentClass(PotionComponent.class);
-        componentLibrary.registerComponentClass(SpeedBoostComponent.class);
-        componentLibrary.registerComponentClass(PoisonedComponent.class);
-        componentLibrary.registerComponentClass(MinionControllerComponent.class);
-        componentLibrary.registerComponentClass(CuredComponent.class);
-
         loadPrefabs();
-
-        BlockEntityRegistry blockEntityRegistry = new BlockEntityRegistry();
-
-        _cameraTargetSystem = new CameraTargetSystem();
-        CoreRegistry.put(CameraTargetSystem.class,_cameraTargetSystem);
-        _componentSystemManager.register(_cameraTargetSystem, "engine:CameraTargetSystem");
-        _inputSystem = new InputSystem();
-        CoreRegistry.put(InputSystem.class, _inputSystem);
-        _componentSystemManager.register(_inputSystem, "engine:InputSystem");
-        _componentSystemManager.register(blockEntityRegistry, "engine:BlockEntityRegistry");
-        CoreRegistry.put(BlockEntityRegistry.class, blockEntityRegistry);
-        _componentSystemManager.register(new CharacterMovementSystem(), "engine:CharacterMovementSystem");
-        _componentSystemManager.register(new SimpleAISystem(), "engine:SimpleAISystem");
-        _componentSystemManager.register(new SimpleMinionAISystem(), "engine:SimpleMinionAISystem");
-        _componentSystemManager.register(new ItemSystem(), "engine:ItemSystem");
-        _componentSystemManager.register(new CharacterSoundSystem(), "engine:CharacterSoundSystem");
-        _localPlayerSys = new LocalPlayerSystem();
-        _componentSystemManager.register(_localPlayerSys, "engine:LocalPlayerSystem");
-        _componentSystemManager.register(new FirstPersonRenderer(), "engine:FirstPersonRenderer");
-        _componentSystemManager.register(new HealthSystem(), "engine:HealthSystem");
-        _componentSystemManager.register(new BlockEntitySystem(), "engine:BlockEntitySystem");
-        _componentSystemManager.register(new BlockParticleEmitterSystem(), "engine:BlockParticleSystem");
-        _componentSystemManager.register(new BlockDamageRenderer(), "engine:BlockDamageRenderer");
-        _componentSystemManager.register(new InventorySystem(), "engine:InventorySystem");
-        _componentSystemManager.register(new MeshRenderer(), "engine:MeshRenderer");
-        _componentSystemManager.register(new ExplosionAction(), "engine:ExplosionAction");
-        _componentSystemManager.register(new PlaySoundAction(), "engine:PlaySoundAction");
-        _componentSystemManager.register(new TunnelAction(), "engine:TunnelAction");
-        _componentSystemManager.register(new AccessInventoryAction(), "engine:AccessInventoryAction");
-        _componentSystemManager.register(new SpawnPrefabAction(), "engine:SpawnPrefabAction");
-        _componentSystemManager.register(new ReadBookAction(), "engine:ReadBookAction");
-        _componentSystemManager.register(new BookshelfHandler(), "engine:BookshelfHandler");
-        _componentSystemManager.register(new DrinkPotionAction(), "engine:DrinkPotionAction");
-        _componentSystemManager.register(new StatusAffectorSystem(), "engine:StatusAffectorSystem");
-        _componentSystemManager.register(new MenuControlSystem(), "engine:MenuControlSystem");
-        _componentSystemManager.register(new DebugControlSystem(), "engine:DebugControlSystem");
-        _componentSystemManager.register(new MinionSystem(), "miniion:MinionSystem");
->>>>>>> 90c746ec
     }
 
     private void loadPrefabs() {
@@ -364,13 +189,10 @@
 
     @Override
     public void deactivate() {
-<<<<<<< HEAD
         for (ComponentSystem system : componentSystemManager.iterateAll()) {
             system.shutdown();
         }
-=======
         GUIManager.getInstance().closeWindows();
->>>>>>> 90c746ec
         try {
             CoreRegistry.get(WorldPersister.class).save(new File(PathManager.getInstance().getWorldSavePath(CoreRegistry.get(WorldProvider.class).getTitle()), ENTITY_DATA_FILE), WorldPersister.SaveFormat.Binary);
         } catch (IOException e) {
@@ -382,9 +204,9 @@
 
     @Override
     public void dispose() {
-        if (_worldRenderer != null) {
-            _worldRenderer.dispose();
-            _worldRenderer = null;
+        if (worldRenderer != null) {
+            worldRenderer.dispose();
+            worldRenderer = null;
         }
     }
 
@@ -398,63 +220,45 @@
             updater.update(delta);
         }
 
-        if (_worldRenderer != null && shouldUpdateWorld()) {
-            _worldRenderer.update(delta);
-        }
-
-<<<<<<< HEAD
-        if (!screenHasFocus())
-            localPlayerSys.updateInput();
-
+        if (worldRenderer != null && shouldUpdateWorld()) {
+            worldRenderer.update(delta);
+        }
+
+        /* TODO: This seems a little off - plus is more of a UI than single player game state concern. Move somewhere
+           more appropriate? Possibly HUD? */
+        boolean dead = true;
+        for (EntityRef entity : entityManager.iteratorEntities(LocalPlayerComponent.class))
+        {
+            dead = entity.getComponent(LocalPlayerComponent.class).isDead;
+        }
+        if (dead) {
+            if (GUIManager.getInstance().getWindowById("engine:statusScreen") == null) {
+                UIStatusScreen statusScreen = GUIManager.getInstance().addWindow(new UIStatusScreen(), "engine:statusScreen");
+                statusScreen.updateStatus("Sorry! Seems like you have died :-(");
+                statusScreen.setVisible(true);
+            }
+        } else {
+            GUIManager.getInstance().removeWindow("engine:statusScreen");
+        }
+    }
+
+    @Override
+    public void handleInput(float delta) {
+        cameraTargetSystem.update();
+        inputSystem.update(delta);
+
+        // TODO: This should be handled outside of the state, need to fix the screens handling
             if (screenHasFocus() || !shouldUpdateWorld()) {
                 if (Mouse.isGrabbed()) {
                     Mouse.setGrabbed(false);
                     Mouse.setCursorPosition(Display.getWidth() / 2, Display.getHeight() / 2);
                 }
             } else {
-                if (!Mouse.isGrabbed())
+            if (!Mouse.isGrabbed()) {
                     Mouse.setGrabbed(true);
             }
-
-        // TODO: This seems a little off - plus is more of a UI than single player game state concern. Move somewhere
-        // more appropriate?
-=======
-        /* TODO: This seems a little off - plus is more of a UI than single player game state concern. Move somewhere
-           more appropriate? Possibly HUD? */
->>>>>>> 90c746ec
-        boolean dead = true;
-        for (EntityRef entity : entityManager.iteratorEntities(LocalPlayerComponent.class))
-        {
-            dead = entity.getComponent(LocalPlayerComponent.class).isDead;
-        }
-        if (dead) {
-            if (GUIManager.getInstance().getWindowById("engine:statusScreen") == null) {
-                UIStatusScreen statusScreen = GUIManager.getInstance().addWindow(new UIStatusScreen(), "engine:statusScreen");
-                statusScreen.updateStatus("Sorry! Seems like you have died :-(");
-                statusScreen.setVisible(true);
-            }
-        } else {
-            GUIManager.getInstance().removeWindow("engine:statusScreen");
-        }
-    }
-
-    @Override
-    public void handleInput(float delta) {
-        _cameraTargetSystem.update();
-        _inputSystem.update(delta);
-
-        // TODO: This should be handled outside of the state, need to fix the screens handling
-        if (screenHasFocus() || !shouldUpdateWorld()) {
-            if (Mouse.isGrabbed()) {
-                Mouse.setGrabbed(false);
-                Mouse.setCursorPosition(Display.getWidth() / 2, Display.getHeight() / 2);
-            }
-        } else {
-            if (!Mouse.isGrabbed()) {
-                Mouse.setGrabbed(true);
-            }
-        }
-    }
+        }
+        }
 
     public void initWorld(String title) {
         initWorld(title, null);
@@ -467,9 +271,9 @@
         final FastRandom random = new FastRandom();
 
         // Get rid of the old world
-        if (_worldRenderer != null) {
-            _worldRenderer.dispose();
-            _worldRenderer = null;
+        if (worldRenderer != null) {
+            worldRenderer.dispose();
+            worldRenderer = null;
         }
 
         if (seed == null) {
@@ -481,8 +285,8 @@
         logger.log(Level.INFO, "Creating new World with seed \"{0}\"", seed);
 
         // Init. a new world
-        _worldRenderer = new WorldRenderer(title, seed, entityManager, localPlayerSys);
-        CoreRegistry.put(WorldRenderer.class, _worldRenderer);
+        worldRenderer = new WorldRenderer(title, seed, entityManager, localPlayerSys);
+        CoreRegistry.put(WorldRenderer.class, worldRenderer);
 
         File entityDataFile = new File(PathManager.getInstance().getWorldSavePath(title), ENTITY_DATA_FILE);
         entityManager.clear();
@@ -494,11 +298,11 @@
             }
         }
 
-        CoreRegistry.put(WorldRenderer.class, _worldRenderer);
-        CoreRegistry.put(WorldProvider.class, _worldRenderer.getWorldProvider());
+        CoreRegistry.put(WorldRenderer.class, worldRenderer);
+        CoreRegistry.put(WorldProvider.class, worldRenderer.getWorldProvider());
         CoreRegistry.put(LocalPlayer.class, new LocalPlayer(EntityRef.NULL));
-        CoreRegistry.put(Camera.class, _worldRenderer.getActiveCamera());
-        CoreRegistry.put(BulletPhysicsRenderer.class, _worldRenderer.getBulletRenderer());
+        CoreRegistry.put(Camera.class, worldRenderer.getActiveCamera());
+        CoreRegistry.put(BulletPhysicsRenderer.class, worldRenderer.getBulletRenderer());
 
         for (ComponentSystem system : componentSystemManager.iterateAll()) {
             system.initialise();
@@ -534,22 +338,15 @@
 
     private boolean screenHasFocus() {
         return GUIManager.getInstance().getFocusedWindow() != null && GUIManager.getInstance().getFocusedWindow().isModal() && GUIManager.getInstance().getFocusedWindow().isVisible();
-    }
+            }
 
     private boolean shouldUpdateWorld() {
-        return !_pauseGame;
-    }
-
-<<<<<<< HEAD
+        return !pauseGame;
+    }
+
     // TODO: Maybe should have its own state?
     private void prepareWorld() {
-        _loadingScreen.setVisible(true);
-        _hud.setVisible(false);
-        _metrics.setVisible(false);
-=======
-    private void fastForwardWorld() {
         UILoadingScreen loadingScreen = GUIManager.getInstance().addWindow(new UILoadingScreen(), "engine:loadingScreen");
->>>>>>> 90c746ec
         Display.update();
 
         int chunksGenerated = 0;
@@ -560,15 +357,15 @@
         Iterator<EntityRef> iterator = entityManager.iteratorEntities(LocalPlayerComponent.class).iterator();
         if (iterator.hasNext()) {
             CoreRegistry.get(LocalPlayer.class).setEntity(iterator.next());
-            _worldRenderer.setPlayer(CoreRegistry.get(LocalPlayer.class));
+            worldRenderer.setPlayer(CoreRegistry.get(LocalPlayer.class));
         } else {
             // Load spawn zone so player spawn location can be determined
             EntityRef spawnZoneEntity = entityManager.create();
             spawnZoneEntity.addComponent(new LocationComponent(new Vector3f(Chunk.SIZE_X / 2, Chunk.SIZE_Y / 2, Chunk.SIZE_Z / 2)));
-            _worldRenderer.getChunkProvider().addRegionEntity(spawnZoneEntity, 1);
-
-            while (!_worldRenderer.getWorldProvider().isBlockActive(new Vector3i(Chunk.SIZE_X / 2, Chunk.SIZE_Y / 2, Chunk.SIZE_Z / 2))) {
-                _loadingScreen.updateStatus(String.format("Loading spawn area... %.2f%%! :-)", (timer.getTimeInMs() - startTime) / 50.0f));
+            worldRenderer.getChunkProvider().addRegionEntity(spawnZoneEntity, 1);
+
+            while (!worldRenderer.getWorldProvider().isBlockActive(new Vector3i(Chunk.SIZE_X / 2, Chunk.SIZE_Y / 2, Chunk.SIZE_Z / 2))) {
+                loadingScreen.updateStatus(String.format("Loading spawn area... %.2f%%! :-)", (timer.getTimeInMs() - startTime) / 50.0f));
 
                 renderUserInterface();
                 updateUserInterface();
@@ -576,49 +373,39 @@
             }
 
             Vector3i spawnPoint = new Vector3i(Chunk.SIZE_X / 2, Chunk.SIZE_Y, Chunk.SIZE_Z / 2);
-            while (_worldRenderer.getWorldProvider().getBlock(spawnPoint) == BlockManager.getInstance().getAir() && spawnPoint.y > 0) {
+            while (worldRenderer.getWorldProvider().getBlock(spawnPoint) == BlockManager.getInstance().getAir() && spawnPoint.y > 0) {
                 spawnPoint.y--;
             }
 
             PlayerFactory playerFactory = new PlayerFactory(entityManager);
             CoreRegistry.get(LocalPlayer.class).setEntity(playerFactory.newInstance(new Vector3f(spawnPoint.x + 0.5f, spawnPoint.y + 2.0f, spawnPoint.z + 0.5f)));
-            _worldRenderer.setPlayer(CoreRegistry.get(LocalPlayer.class));
-            _worldRenderer.getChunkProvider().removeRegionEntity(spawnZoneEntity);
+            worldRenderer.setPlayer(CoreRegistry.get(LocalPlayer.class));
+            worldRenderer.getChunkProvider().removeRegionEntity(spawnZoneEntity);
             spawnZoneEntity.destroy();
         }
 
         while (!getWorldRenderer().pregenerateChunks() && timer.getTimeInMs() - startTime < 5000) {
             chunksGenerated++;
 
-<<<<<<< HEAD
-            _loadingScreen.updateStatus(String.format("Fast forwarding world... %.2f%%! :-)", (timer.getTimeInMs() - startTime) / 50.0f));
-=======
-            loadingScreen.updateStatus(String.format("Fast forwarding world... %.2f%%! :-)", (chunksGenerated / 64f) * 100f));
->>>>>>> 90c746ec
+            loadingScreen.updateStatus(String.format("Fast forwarding world... %.2f%%! :-)", (timer.getTimeInMs() - startTime) / 50.0f));
 
             renderUserInterface();
             updateUserInterface();
             Display.update();
         }
 
-<<<<<<< HEAD
+        GUIManager.getInstance().removeWindow(loadingScreen);
+
         // Create the first Portal if it doesn't exist yet
-        _worldRenderer.initPortal();
-        _loadingScreen.setVisible(false);
-        _hud.setVisible(true);
-        _metrics.setVisible(true);
-=======
-        GUIManager.getInstance().removeWindow(loadingScreen);
-
->>>>>>> 90c746ec
+        worldRenderer.initPortal();
     }
 
     public void render() {
         glClear(GL_COLOR_BUFFER_BIT | GL_DEPTH_BUFFER_BIT);
         glLoadIdentity();
 
-        if (_worldRenderer != null) {
-            _worldRenderer.render();
+        if (worldRenderer != null) {
+            worldRenderer.render();
         }
 
         /* UI */
@@ -636,149 +423,19 @@
     }
 
     public WorldRenderer getWorldRenderer() {
-        return _worldRenderer;
-    }
-
-<<<<<<< HEAD
-    /**
-     * Process keyboard input - first look for "system" like events, then otherwise pass to the Player object
-     */
-    private void processKeyboardInput() {
-        boolean debugEnabled = Config.getInstance().isDebug();
-
-        boolean screenHasFocus = screenHasFocus();
-
-        while (Keyboard.next()) {
-            int key = Keyboard.getEventKey();
-
-            if (Keyboard.getEventKeyState()) {
-                if (!Keyboard.isRepeatEvent()) {
-                    if (key == Keyboard.KEY_ESCAPE) {
-                        if (GUIManager.getInstance().getFocusedWindow() != null) {
-                            GUIManager.getInstance().removeWindow(GUIManager.getInstance().getFocusedWindow());
-                        } else {
-                            togglePauseMenu();
-                        }
-                    }
-
-                    //Should this be here?
-                    if (key == Keyboard.KEY_I) {
-                        toggleInventory();
-                    }
-
-                    if (key == Keyboard.KEY_F3) {
-                        Config.getInstance().setDebug(!Config.getInstance().isDebug());
-                    }
-
-                    if (key == Keyboard.KEY_F && !screenHasFocus) {
-                        toggleViewingDistance();
-                    }
-
-                    if (key == Keyboard.KEY_F12) {
-                        _worldRenderer.printScreen();
-                    }
-                }
-
-                // Pass input to focused GUI element
-                if (GUIManager.getInstance().getFocusedWindow() != null) {
-                    GUIManager.getInstance().processKeyboardInput(key);
-                } else {
-                    for (UIDisplayElement screen : _guiScreens) {
-                        if (screenCanFocus(screen)) {
-                            screen.processKeyboardInput(key);
-                        }
-                    }
-                }
-
-            }
-
-            // Features for debug mode only
-            if (debugEnabled && !screenHasFocus && Keyboard.getEventKeyState()) {
-                WorldProvider worldProvider = CoreRegistry.get(WorldProvider.class);
-                if (key == Keyboard.KEY_UP) {
-                    worldProvider.setTimeInDays(worldProvider.getTimeInDays() + 0.005f);
-                }
-
-                if (key == Keyboard.KEY_DOWN) {
-                    worldProvider.setTimeInDays(worldProvider.getTimeInDays() - 0.005f);
-                }
-
-                if (key == Keyboard.KEY_RIGHT) {
-                    worldProvider.setTimeInDays(worldProvider.getTimeInDays() + 0.02f);
-                }
-
-                if (key == Keyboard.KEY_LEFT) {
-                    worldProvider.setTimeInDays(worldProvider.getTimeInDays() - 0.02f);
-                }
-
-                if (key == Keyboard.KEY_R && !Keyboard.isRepeatEvent()) {
-                    getWorldRenderer().setWireframe(!getWorldRenderer().isWireframe());
-                }
-
-                if (key == Keyboard.KEY_P && !Keyboard.isRepeatEvent()) {
-                    getWorldRenderer().setCameraMode(WorldRenderer.CAMERA_MODE.PLAYER);
-            }
-
-                if (key == Keyboard.KEY_O && !Keyboard.isRepeatEvent()) {
-                    getWorldRenderer().setCameraMode(WorldRenderer.CAMERA_MODE.SPAWN);
-                }
-            }
-
-            // Pass input to the current player
-            if (!screenHasFocus)
-                localPlayerSys.processKeyboardInput(key, Keyboard.getEventKeyState(), Keyboard.isRepeatEvent());
-        }
-    }
-
-
-    /*
-    * Process mouse input - nothing system-y, so just passing it to the Player class
-    */
-    private void processMouseInput() {
-        boolean screenHasFocus = screenHasFocus();
-        while (Mouse.next()) {
-            int button = Mouse.getEventButton();
-            int wheelMoved = Mouse.getEventDWheel();
-
-            if (GUIManager.getInstance().getFocusedWindow() != null) {
-                GUIManager.getInstance().processMouseInput(button, Mouse.getEventButtonState(), wheelMoved);
-            } else {
-                for (UIDisplayElement screen : _guiScreens) {
-                    if (screenCanFocus(screen)) {
-                        screen.processMouseInput(button, Mouse.getEventButtonState(), wheelMoved);
-                    }
-                }
-            }
-
-            if (!screenHasFocus)
-                localPlayerSys.processMouseInput(button, Mouse.getEventButtonState(), wheelMoved);
-        }
-    }
-
-
-    private boolean screenCanFocus(UIDisplayElement s) {
-        boolean result = true;
-
-        for (UIDisplayElement screen : _guiScreens) {
-            if (screen.isVisible() && !screen.isOverlay() && screen != s)
-                result = false;
-        }
-
-        return result;
-    }
-
-=======
->>>>>>> 90c746ec
+        return worldRenderer;
+    }
+
     public void pause() {
-        _pauseGame = true;
+        pauseGame = true;
     }
 
     public void unpause() {
-        _pauseGame = false;
+        pauseGame = false;
     }
 
     public void togglePauseGame() {
-        if (_pauseGame) {
+        if (pauseGame) {
             unpause();
         } else {
             pause();
@@ -786,18 +443,7 @@
     }
 
     public boolean isGamePaused() {
-        return _pauseGame;
-    }
-
-<<<<<<< HEAD
-    public UIHeadsUpDisplay getHud()
-    {
-        return _hud;
-    }
-
-=======
-    public IWorldProvider getActiveWorldProvider() {
-        return _worldRenderer.getWorldProvider();
-    }
->>>>>>> 90c746ec
+        return pauseGame;
+    }
+
 }