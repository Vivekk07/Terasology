--- conflicted
+++ resolved
@@ -1,37 +1,13 @@
 package org.terasology.componentSystem.rendering;
 
-import static org.lwjgl.opengl.GL11.GL_GREATER;
-import static org.lwjgl.opengl.GL11.GL_ONE_MINUS_SRC_ALPHA;
-import static org.lwjgl.opengl.GL11.GL_SRC_ALPHA;
-import static org.lwjgl.opengl.GL11.glAlphaFunc;
-import static org.lwjgl.opengl.GL11.glBindTexture;
-import static org.lwjgl.opengl.GL11.glBlendFunc;
-import static org.lwjgl.opengl.GL11.glDisable;
-import static org.lwjgl.opengl.GL11.glEnable;
-import static org.lwjgl.opengl.GL11.glPopMatrix;
-import static org.lwjgl.opengl.GL11.glPushMatrix;
-import static org.lwjgl.opengl.GL11.glRotatef;
-import static org.lwjgl.opengl.GL11.glScalef;
-import static org.lwjgl.opengl.GL11.glTranslatef;
-
-import java.util.Map;
-
-import javax.vecmath.Vector2f;
-import javax.vecmath.Vector3f;
-import javax.vecmath.Vector4f;
-
+import com.google.common.collect.Maps;
 import org.lwjgl.opengl.GL11;
 import org.terasology.componentSystem.RenderSystem;
-<<<<<<< HEAD
-import org.terasology.components.*;
-import org.terasology.components.world.BlockItemComponent;
-=======
-import org.terasology.components.BlockItemComponent;
 import org.terasology.components.CharacterMovementComponent;
 import org.terasology.components.InventoryComponent;
 import org.terasology.components.ItemComponent;
 import org.terasology.components.LocalPlayerComponent;
->>>>>>> 90c746ec
+import org.terasology.components.world.BlockItemComponent;
 import org.terasology.entitySystem.EntityRef;
 import org.terasology.entitySystem.RegisterComponentSystem;
 import org.terasology.game.CoreRegistry;
@@ -52,7 +28,12 @@
 import org.terasology.rendering.shader.ShaderProgram;
 import org.terasology.rendering.world.WorldRenderer;
 
-import com.google.common.collect.Maps;
+import javax.vecmath.Vector2f;
+import javax.vecmath.Vector3f;
+import javax.vecmath.Vector4f;
+import java.util.Map;
+
+import static org.lwjgl.opengl.GL11.*;
 
 /**
  * @author Immortius <immortius@gmail.com>
@@ -65,9 +46,9 @@
     private WorldRenderer worldRenderer;
     private Mesh handMesh;
     private Texture handTex;
-
+    
     private Map<String, Mesh> iconMeshes = Maps.newHashMap();
-
+    
     @Override
     public void initialise() {
         localPlayer = CoreRegistry.get(LocalPlayer.class);
@@ -84,12 +65,10 @@
     }
 
     @Override
-<<<<<<< HEAD
     public void shutdown() {
     }
 
-=======
->>>>>>> 90c746ec
+    @Override
     public void renderOpaque() {
 
     }
@@ -141,7 +120,7 @@
 
         glPopMatrix();
     }
-
+    
     private void renderIcon(String iconName, float bobOffset, float handMovementAnimationOffset) {
         ShaderProgram shader = ShaderManager.getInstance().getShaderProgram("block");
         shader.enable();
@@ -168,7 +147,7 @@
 
         glPopMatrix();
     }
-
+    
     private void renderBlock(BlockFamily blockFamily, float bobOffset, float handMovementAnimationOffset) {
         Block activeBlock = blockFamily.getArchetypeBlock();
         Vector3f playerPos = localPlayer.getPosition();
@@ -211,5 +190,5 @@
         return (float)java.lang.Math.sin(2 * Math.PI * counter * frequency + phaseOffset) * amplitude;
     }
 
-
+    
 }