--- conflicted
+++ resolved
@@ -18,15 +18,8 @@
 /*.ipr
 /*.iws
 
-<<<<<<< HEAD
-# Ignore Eclipse
-# The /.* already ignores the . files in the root folder
-# Adding the ** ensures that subfolders are included
+# Ignore Eclipse - the /.* ignores the . files in the root folder
 .checkstyle
-=======
-# Ignore Eclipse - the /.* ignores the . files in the root folder
-/.checkstyle
->>>>>>> 1d63146f
 .project
 .classpath
 .settings/
