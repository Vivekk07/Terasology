--- conflicted
+++ resolved
@@ -27,8 +27,6 @@
     displayVersion = versionBase
 }
 
-<<<<<<< HEAD
-=======
 def convertGitBranch = { gitBranch ->
     if (gitBranch != null) {
         // Remove "origin/" from "origin/develop"
@@ -38,19 +36,6 @@
     }
 }
 
-// TODO: Make a top-level commons.gradle and put repositories and global variables etc in there then include: it?
-
-// Declare remote repositories we're interested in - library files will be fetched from here
-repositories {
-    // Main Maven repo
-    mavenCentral()
-    // MovingBlocks Artifactory instance for libs not readily available elsewhere
-    maven {
-        url "http://www.movingblocks.net:8081/artifactory/repo"
-    }
-}
-
->>>>>>> 3423a0e9
 ///////////////////////////////////////////////////////////////////////////////////////////////////////////////////////
 // Java Section                                                                                                      //
 ///////////////////////////////////////////////////////////////////////////////////////////////////////////////////////
