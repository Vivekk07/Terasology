// Copyright 2020 The Terasology Foundation
// SPDX-License-Identifier: Apache-2.0

// The engine build is the primary Java project and has the primary list of dependencies

plugins {
    id "java-library"
}

// Grab all the common stuff like plugins to usfe, artifact repositories, code analysis config, etc
apply from: "$rootDir/config/gradle/publish.gradle"

import groovy.json.JsonSlurper
import org.reflections.Reflections
import org.reflections.scanners.SubTypesScanner
import org.reflections.scanners.TypeAnnotationsScanner

import java.text.SimpleDateFormat

def dateTimeFormat = new SimpleDateFormat("yyyy-MM-dd'T'HH:mm:ssXXX")
dateTimeFormat.timeZone = TimeZone.getTimeZone("UTC")

// Declare "extra properties" (variables) for the project - a Gradle thing that makes them special.
ext {
    // Read environment variables, including variables passed by jenkins continuous integration server
    env = System.getenv()

    templatesDir = new File(rootDir, 'templates')

    // Stuff for our automatic version file setup
    startDateTimeString = dateTimeFormat.format(new Date())
    versionInfoFileDir = new File(buildDir, 'classes/org/terasology/version')
    versionInfoFile = new File(versionInfoFileDir, 'versionInfo.properties')
    versionFileName = 'VERSION'
    versionBase = new File(templatesDir, "version.txt").text.trim()
    displayVersion = versionBase
}

def convertGitBranch = { gitBranch ->
    if (gitBranch != null) {
        // Remove "origin/" from "origin/develop"
        gitBranch.substring(gitBranch.lastIndexOf("/") + 1)
    } else {
        ""
    }
}

///////////////////////////////////////////////////////////////////////////////////////////////////////////////////////
// Java Section                                                                                                      //
///////////////////////////////////////////////////////////////////////////////////////////////////////////////////////

sourceSets {
    main.java {
        // dev/ holds things that are neither unit tests nor application code.
        // For notes about whether it should be its own source set, see
        // see https://github.com/MovingBlocks/Terasology/pull/4021
        srcDir("src/dev/java")
    }

    // Adjust output path (changed with the Gradle 6 upgrade, this puts it back)
    main.java.outputDir = new File("$buildDir/classes")
}

// Customizations for the main compilation configuration
configurations {

    // Exclude a couple JWJGL modules that aren't needed during compilation (OS specific stuff in these two perhaps)
    implementation {
        exclude module: 'lwjgl-platform'
        exclude module: 'jinput-platform'
    }
}

// TODO: Remove when we don't need to rely on snapshots. Wonder why modules respected this set in root project, engine not so much
configurations.all {
    resolutionStrategy.cacheChangingModulesFor 0, 'seconds'
}

// Primary dependencies definition
dependencies {
    // Storage and networking
    api group: 'com.google.guava', name: 'guava', version: '23.0'
    api group: 'com.google.code.gson', name: 'gson', version: '2.6.2'
    api group: 'net.sf.trove4j', name: 'trove4j', version: '3.0.3'
    implementation group: 'io.netty', name: 'netty', version: '3.10.5.Final'
    implementation group: 'com.google.protobuf', name: 'protobuf-java', version: '2.6.1'
    implementation group: 'org.apache.httpcomponents', name: 'httpclient', version: '4.5.2'

    // Javax for protobuf due to @Generated - needed on Java 9 or newer Javas
    // TODO: Can likely replace with protobuf Gradle task and omit the generated source files instead
    implementation group: 'javax.annotation', name: 'javax.annotation-api', version: '1.3.2'

    //Utilities
    api group: 'org.codehaus.plexus', name: 'plexus-utils', version: '1.5.6'

    // Java magic
    implementation group: 'net.java.dev.jna', name: 'jna-platform', version: '5.6.0'
    implementation group: 'org.reflections', name: 'reflections', version: '0.9.10'
    implementation group: 'org.javassist', name: 'javassist', version: '3.20.0-GA'
    implementation group: 'com.esotericsoftware', name: 'reflectasm', version: '1.11.1'

    // Graphics, 3D, UI, etc
    api platform("org.lwjgl:lwjgl-bom:$LwjglVersion")
    api "org.lwjgl:lwjgl"
    implementation "org.lwjgl:lwjgl-assimp"
    api "org.lwjgl:lwjgl-glfw"
    implementation "org.lwjgl:lwjgl-openal"
    api "org.lwjgl:lwjgl-opengl"
    implementation "org.lwjgl:lwjgl-stb"

    implementation 'net.java.jinput:jinput:2.0.9'
    api group: 'java3d', name: 'vecmath', version: '1.3.1'
    api group: 'org.joml', name: 'joml', version: '1.9.25'
    implementation group: 'org.abego.treelayout', name: 'org.abego.treelayout.core', version: '1.0.3'
    api group: 'com.miglayout', name: 'miglayout-core', version: '5.0'
    implementation group: 'de.matthiasmann.twl', name: 'PNGDecoder', version: '1111'

    // Assembly & Bytecode
    implementation group: 'org.ow2.asm', name: 'asm', version: '5.0.3'
    implementation group: 'org.ow2.asm', name: 'asm-tree', version: '5.0.4'
    implementation group: 'org.ow2.asm', name: 'asm-util', version: '5.0.4'
    implementation group: 'org.ow2.asm', name: 'asm-commons', version: '5.0.4'

    // Logging and audio
    implementation group: 'org.slf4j', name: 'slf4j-api', version: '1.7.21'
    implementation group: 'com.projectdarkstar.ext.jorbis', name: 'jorbis', version: '0.0.17'

    // Small-time 3rd party libs we've stored in our Artifactory for access
    implementation group: 'ec.util', name: 'MersenneTwister', version: '20'
    implementation group: 'org.eaxy', name: 'eaxy', version: '0.1'

    // telemetry
    implementation(group: 'com.snowplowanalytics', name: 'snowplow-java-tracker', version: '0.9.0') {
        exclude group: 'org.slf4j', module: 'slf4j-simple'
    }
    implementation group: 'net.logstash.logback', name: 'logstash-logback-encoder', version: '4.10'

    // Discord RPC
    api 'com.jagrosh:DiscordIPC:0.4'

    // Our developed libs
    api group: 'org.terasology', name: 'gestalt-module', version: '5.1.5'
    api group: 'org.terasology', name: 'gestalt-util', version: '5.1.5'
    api group: 'org.terasology', name: 'gestalt-asset-core', version: '5.1.5'
    api group: 'org.terasology', name: 'TeraMath', version: '1.5.0'
<<<<<<< HEAD
    api group: 'org.terasology.bullet', name: 'tera-bullet', version: '1.3.2'
    api group: 'org.terasology', name: 'splash-screen', version: '1.1.0-SNAPSHOT'
    api group: 'org.terasology.jnlua', name: 'JNLua', version: '0.1.0-SNAPSHOT'
    api group: 'org.terasology.nui', name: 'nui', version: '1.3.0'
    api group: 'org.terasology.nui', name: 'nui-reflect', version: '1.3.0'
=======
    api group: 'org.terasology', name: 'splash-screen', version: '1.0.2'
    api group: 'org.terasology.jnlua', name: 'JNLua', version: '0.1.0-SNAPSHOT'
    api group: 'org.terasology.jnbullet', name: 'JNBullet', version: '1.0.2'
    api group: 'org.terasology.nui', name: 'nui', version: '1.2.0'
    api group: 'org.terasology.nui', name: 'nui-reflect', version: '1.2.0'
>>>>>>> 656f14bb

    // Wildcard dependency to catch any libs provided with the project (remote repo preferred instead)
    api fileTree(dir: 'libs', include: '*.jar')

    implementation group: 'ch.qos.logback', name: 'logback-classic', version: '1.2.3'
    runtimeOnly group: 'org.slf4j', name: 'jul-to-slf4j', version: '1.7.21'

    // TODO: Consider moving this back to the PC Facade instead of having the engine rely on it?
    implementation group: 'org.terasology.crashreporter', name: 'cr-terasology', version: '4.1.0'
}

task cacheReflections {
    description = 'Caches reflection output to make regular startup faster. May go stale and need cleanup at times.'
    inputs.files sourceSets.main.output.classesDirs,
            // getClassesDir from all sourceSets (for any jvm (seems) language)
            configurations."${sourceSets.main.runtimeClasspathConfigurationName}"

    outputs.upToDateWhen(classes.outputs.upToDateSpec)
    outputs.file("$buildDir/resources/main/reflections.cache")
    dependsOn classes

    doLast {
        // Without the .mkdirs() we might hit a scenario where the classes dir doesn't exist yet
        Reflections reflections = new org.reflections.Reflections(new org.reflections.util.ConfigurationBuilder()
            .addUrls(inputs.files.collect { it.toURI().toURL() })
            .setScanners(new TypeAnnotationsScanner(), new SubTypesScanner()))
        reflections.save("$buildDir/classes/reflections.cache")
    }
}

// Instructions for packaging a jar file for the engine
jar {
    // Unlike the content modules Gradle grabs the assets as they're in a resources directory. Need to avoid dupes tho
    duplicatesStrategy = "EXCLUDE"

    from(tasks.getByName("cacheReflections").outputs)

    manifest {
        def manifestClasspath = "$subDirLibs/" + configurations."${sourceSets.main.runtimeClasspathConfigurationName}".collect {
            it.getName()
        }.join(" $subDirLibs/")
        attributes("Class-Path": manifestClasspath, "Implementation-Title": "Terasology-" + project.name, "Implementation-Version": env.BUILD_NUMBER + ", " + convertGitBranch(env.GIT_BRANCH) + ", " + env.BUILD_ID + ", " + displayVersion)
    }
}

task cleanReflections(type: Delete) {
    description = 'Cleans the reflection cache. Useful in cases where it has gone stale and needs regeneration.'
    delete cacheReflections.outputs.files
}

///////////////////////////////////////////////////////////////////////////////////////////////////////////////////////
// Version file stuff                                                                                                //
///////////////////////////////////////////////////////////////////////////////////////////////////////////////////////

// First read the internal version out of the engine's engine-module.txt
def moduleFile = file('src/main/resources/engine-module.txt')

if (!moduleFile.exists()) {
    println "Failed to find engine-module.txt for engine"
    throw new GradleException("Failed to find engine-module.txt for engine")
}

println "Scanning for version in engine-module.txt for engine"
def slurper = new JsonSlurper()
def moduleConfig = slurper.parseText(moduleFile.text)

// Gradle uses the magic version variable when creating the jar name (unless explicitly set differently)
version = moduleConfig.version

// The only case in which we make non-snapshots is when BRANCH_NAME exists and contains "master" - otherwise snapshots
if (env.BRANCH_NAME == null || !env.BRANCH_NAME.equals("master")) {
    version += "-SNAPSHOT"
}

// Jenkins-Artifactory integration catches on to this as part of the Maven-type descriptor
group = 'org.terasology.engine'

println "Version for $project.name loaded as $version for group $group"

// This version info file actually goes inside the built jar and can be used at runtime
task createVersionInfoFile {
    inputs.property('dateTime', startDateTimeString)
    onlyIf { env.BUILD_URL != null }
    doLast {
        versionInfoFileDir.mkdirs()
        ant.propertyfile(file: versionInfoFile) {
            ant.entry(key: 'buildNumber', value: env.BUILD_NUMBER)
            ant.entry(key: 'buildId', value: env.BUILD_ID)
            ant.entry(key: 'buildTag', value: env.BUILD_TAG)
            ant.entry(key: 'buildUrl', value: env.BUILD_URL)
            ant.entry(key: 'jobName', value: env.JOB_NAME)
            ant.entry(key: 'gitBranch', value: convertGitBranch(env.GIT_BRANCH))
            ant.entry(key: 'gitCommit', value: env.GIT_COMMIT)
            ant.entry(key: 'dateTime', value: startDateTimeString)
            ant.entry(key: 'displayVersion', value: displayVersion)
            ant.entry(key: 'engineVersion', value: version)
        }
    }
}


//TODO: Remove it  when gestalt will can to handle ProtectionDomain without classes (Resources)
task copyResourcesToClasses(type: Copy) {
    from sourceSets.main.output.resourcesDir
    into sourceSets.main.output.classesDirs.first()

    dependsOn processResources
    mustRunAfter compileJava
    classes.dependsOn copyResourcesToClasses
}

jar.dependsOn createVersionInfoFile
jar.dependsOn cacheReflections

///////////////////////////////////////////////////////////////////////////////////////////////////////////////////////
// General IDE customization                                                                                         //
///////////////////////////////////////////////////////////////////////////////////////////////////////////////////////

idea {
    module {
        // Change around the output a bit
        inheritOutputDirs = false
        outputDir = file('build/classes')
        testOutputDir = file('build/testClasses')
        downloadSources = true
    }
}

// Make sure our config file for code analytics get extracted (vulnerability: non-IDE execution of single analytic)
ideaModule.dependsOn rootProject.extractConfig
tasks.eclipse.dependsOn rootProject.extractConfig
check.dependsOn rootProject.extractConfig<|MERGE_RESOLUTION|>--- conflicted
+++ resolved
@@ -7,7 +7,7 @@
     id "java-library"
 }
 
-// Grab all the common stuff like plugins to usfe, artifact repositories, code analysis config, etc
+// Grab all the common stuff like plugins to use, artifact repositories, code analysis config, etc
 apply from: "$rootDir/config/gradle/publish.gradle"
 
 import groovy.json.JsonSlurper
@@ -143,19 +143,11 @@
     api group: 'org.terasology', name: 'gestalt-util', version: '5.1.5'
     api group: 'org.terasology', name: 'gestalt-asset-core', version: '5.1.5'
     api group: 'org.terasology', name: 'TeraMath', version: '1.5.0'
-<<<<<<< HEAD
-    api group: 'org.terasology.bullet', name: 'tera-bullet', version: '1.3.2'
     api group: 'org.terasology', name: 'splash-screen', version: '1.1.0-SNAPSHOT'
     api group: 'org.terasology.jnlua', name: 'JNLua', version: '0.1.0-SNAPSHOT'
+    api group: 'org.terasology.jnbullet', name: 'JNBullet', version: '1.0.2'
     api group: 'org.terasology.nui', name: 'nui', version: '1.3.0'
     api group: 'org.terasology.nui', name: 'nui-reflect', version: '1.3.0'
-=======
-    api group: 'org.terasology', name: 'splash-screen', version: '1.0.2'
-    api group: 'org.terasology.jnlua', name: 'JNLua', version: '0.1.0-SNAPSHOT'
-    api group: 'org.terasology.jnbullet', name: 'JNBullet', version: '1.0.2'
-    api group: 'org.terasology.nui', name: 'nui', version: '1.2.0'
-    api group: 'org.terasology.nui', name: 'nui-reflect', version: '1.2.0'
->>>>>>> 656f14bb
 
     // Wildcard dependency to catch any libs provided with the project (remote repo preferred instead)
     api fileTree(dir: 'libs', include: '*.jar')
