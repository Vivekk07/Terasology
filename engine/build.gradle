--- conflicted
+++ resolved
@@ -29,12 +29,8 @@
 
     // Stuff for our automatic version file setup
     startDateTimeString = dateTimeFormat.format(new Date())
-<<<<<<< HEAD
-    versionFileName = 'VERSION'
-=======
     versionInfoFileDir = new File(buildDir, 'classes/org/terasology/version')
     versionInfoFile = new File(versionInfoFileDir, 'versionInfo.properties')
->>>>>>> bda6a37c
     versionBase = new File(templatesDir, "version.txt").text.trim()
     displayVersion = versionBase
 }
@@ -224,7 +220,6 @@
 
 println "Version for $project.name loaded as $version for group $group"
 
-<<<<<<< HEAD
 // This version info file actually goes inside the built jar and can be used at runtime
 def createVersionInfoFile = tasks.register("createVersionInfoFile", WriteProperties) {
     //noinspection GroovyAssignabilityCheck
@@ -246,30 +241,11 @@
         // TODO: after upgrading to Gradle 6.8, see if we can have it ignore this property specifically:
         //     https://docs.gradle.org/current/userguide/more_about_tasks.html#sec:property_file_normalization
         property("dateTime", startDateTimeString)
-=======
-// This version info file actually goes inside the built jar and can be used at runtime - *if* building in Jenkins (JOB_NAME set)
-task createVersionInfoFile {
-    inputs.property('dateTime', startDateTimeString)
-    onlyIf { env.JOB_NAME != null }
-    doLast {
-        versionInfoFileDir.mkdirs()
-        ant.propertyfile(file: versionInfoFile) {
-            ant.entry(key: 'buildNumber', value: env.BUILD_NUMBER)
-            ant.entry(key: 'buildId', value: env.BUILD_ID)
-            ant.entry(key: 'buildTag', value: env.BUILD_TAG)
-            ant.entry(key: 'buildUrl', value: env.BUILD_URL)
-            ant.entry(key: 'jobName', value: env.JOB_NAME)
-            ant.entry(key: 'dateTime', value: startDateTimeString)
-            ant.entry(key: 'displayVersion', value: displayVersion)
-            ant.entry(key: 'engineVersion', value: version)
-        }
->>>>>>> bda6a37c
     }
 
     outputFile = "$buildDir/createVersionInfoFile/versionInfo.properties"
 }
 
-<<<<<<< HEAD
 tasks.named("processResources", Copy) {
     from(createVersionInfoFile) {
         into("org/terasology/version/")
@@ -279,10 +255,7 @@
     }
 }
 
-//TODO: Remove it  when gestalt will can to handle ProtectionDomain without classes (Resources)
-=======
 //TODO: Remove this when gestalt can handle ProtectionDomain without classes (Resources)
->>>>>>> bda6a37c
 task copyResourcesToClasses(type: Copy) {
     from sourceSets.main.output.resourcesDir
     into sourceSets.main.output.classesDirs.first()
