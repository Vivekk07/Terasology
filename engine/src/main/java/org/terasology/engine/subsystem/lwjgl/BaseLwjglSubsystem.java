/*
 * Copyright 2014 MovingBlocks
 *
 * Licensed under the Apache License, Version 2.0 (the "License");
 * you may not use this file except in compliance with the License.
 * You may obtain a copy of the License at
 *
 *  http://www.apache.org/licenses/LICENSE-2.0
 *
 * Unless required by applicable law or agreed to in writing, software
 * distributed under the License is distributed on an "AS IS" BASIS,
 * WITHOUT WARRANTIES OR CONDITIONS OF ANY KIND, either express or implied.
 * See the License for the specific language governing permissions and
 * limitations under the License.
 */
package org.terasology.engine.subsystem.lwjgl;

import com.google.common.base.Charsets;
import org.lwjgl.system.Configuration;
import org.slf4j.Logger;
import org.slf4j.LoggerFactory;
import org.terasology.context.Context;
import org.terasology.engine.subsystem.EngineSubsystem;

import java.io.PrintStream;
import java.io.UnsupportedEncodingException;

/**
 *
 */
public abstract class BaseLwjglSubsystem implements EngineSubsystem {

    private static final Logger logger = LoggerFactory.getLogger(BaseLwjglSubsystem.class);
    private static boolean initialised;

    @Override
    public void preInitialise(Context context) {
        if (!initialised) {
<<<<<<< HEAD
            LWJGLHelper.initNativeLibs();
=======
>>>>>>> 656f14bb
            initLogger();
            initialised = true;
        }
    }

    private void initLogger() {
        if (Configuration.DEBUG.get(false)) {
            try {
                // Pipes System.out and err to log, because that's where lwjgl writes it to.
                System.setOut(new PrintStream(System.out, false, Charsets.UTF_8.name()) {
                    private Logger lwjglLogger = LoggerFactory.getLogger("org.lwjgl");

                    @Override
                    public void print(final String message) {
                        lwjglLogger.info(message);
                    }
                });
                System.setErr(new PrintStream(System.err, false, Charsets.UTF_8.name()) {
                    private Logger lwjglLogger = LoggerFactory.getLogger("org.lwjgl");

                    @Override
                    public void print(final String message) {
                        lwjglLogger.error(message);
                    }
                });
            } catch (UnsupportedEncodingException e) {
                logger.error("Failed to map lwjgl logging", e);
            }
        }
    }
}<|MERGE_RESOLUTION|>--- conflicted
+++ resolved
@@ -36,10 +36,6 @@
     @Override
     public void preInitialise(Context context) {
         if (!initialised) {
-<<<<<<< HEAD
-            LWJGLHelper.initNativeLibs();
-=======
->>>>>>> 656f14bb
             initLogger();
             initialised = true;
         }
