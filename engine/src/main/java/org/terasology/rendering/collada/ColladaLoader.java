/*
 * Copyright 2013 MovingBlocks
 *
 * Licensed under the Apache License, Version 2.0 (the "License");
 * you may not use this file except in compliance with the License.
 * You may obtain a copy of the License at
 *
 *      http://www.apache.org/licenses/LICENSE-2.0
 *
 * Unless required by applicable law or agreed to in writing, software
 * distributed under the License is distributed on an "AS IS" BASIS,
 * WITHOUT WARRANTIES OR CONDITIONS OF ANY KIND, either express or implied.
 * See the License for the specific language governing permissions and
 * limitations under the License.
 */
package org.terasology.rendering.collada;

import gnu.trove.list.TFloatList;
import gnu.trove.list.TIntList;
import gnu.trove.list.array.TFloatArrayList;
import gnu.trove.list.array.TIntArrayList;
import org.eaxy.Document;
import org.eaxy.Element;
import org.eaxy.ElementSet;
import org.eaxy.Xml;
import org.slf4j.Logger;
import org.slf4j.LoggerFactory;

<<<<<<< HEAD
import java.io.BufferedReader;
import java.io.FileNotFoundException;
import java.io.IOException;
=======
import java.io.File;
import java.io.FileInputStream;
import java.io.IOException;
import java.io.InputStream;
>>>>>>> 554d9515
import java.util.ArrayList;
import java.util.Arrays;
import java.util.Collections;
import java.util.Comparator;
import java.util.Deque;
import java.util.HashMap;
import java.util.LinkedList;
import java.util.List;
<<<<<<< HEAD
=======
import java.util.Map;

import javax.vecmath.Matrix4f;
import javax.vecmath.Quat4f;
import javax.vecmath.Vector2f;
import javax.vecmath.Vector3f;

import org.eaxy.Document;
import org.eaxy.Element;
import org.eaxy.ElementSet;
import org.eaxy.NonMatchingPathException;
import org.eaxy.Xml;
import org.slf4j.Logger;
import org.slf4j.LoggerFactory;
import org.terasology.rendering.assets.skeletalmesh.Bone;
import org.terasology.rendering.assets.skeletalmesh.BoneWeight;
import org.terasology.rendering.assets.skeletalmesh.SkeletalMeshDataBuilder;

import com.google.common.collect.Lists;
>>>>>>> 554d9515

/**
 * Importer for Collada data exchange model files.
 * <p/>
 * The development of this loader was greatly influenced by
 * http://www.wazim.com/Collada_Tutorial_1.htm
 *
 * TODO: Consider documenting this class similar to what has been done at this web page:
 * 
 * http://docs.garagegames.com/torque-3d/official/content/documentation/Artist%20Guide/Formats/ColladaLoader.html
 * 
 * @author mkienenb@gmail.com
 */

public class ColladaLoader {

    private static final Logger logger = LoggerFactory.getLogger(ColladaLoader.class);

    protected TFloatList vertices;
    protected TFloatList texCoord0;
    protected TFloatList texCoord1;
    protected TFloatList normals;
    protected TFloatList colors;
    protected TIntList indices;

    protected SkeletalMeshDataBuilder skeletonBuilder;

    protected void parseSkeletalMeshData(InputStream inputStream) throws ColladaParseException, IOException {
        Document document = Xml.readAndClose(inputStream);
        Element rootElement = document.getRootElement();

        parseMeshData(rootElement);
        parseSkeletalMeshData(rootElement);
    }

    protected void parseMeshData(InputStream inputStream) throws ColladaParseException, IOException {
        Document document = Xml.readAndClose(inputStream);
        Element rootElement = document.getRootElement();

        parseMeshData(rootElement);
    }

    private void createMd5JointForElementAndParent(Map<String, MD5Joint> md5JointBySidMap,
                                                   Element element, MD5Joint parentMD5Joint) throws ColladaParseException {
        MD5Joint joint = createMD5Joint(element);
        joint.element = element;
        joint.parent = parentMD5Joint;

        if (null != parentMD5Joint) {
            parentMD5Joint.addChild(joint);
        }

        ElementSet elementChildSet = element.find("node");
        for (Element childElement : elementChildSet) {
            createMd5JointForElementAndParent(md5JointBySidMap, childElement, joint);
        }

        String sid = element.attr("sid");
        if (null != sid) {
            md5JointBySidMap.put(sid, joint);
        }
    }

    protected void parseSkeletalMeshData(Element rootElement) throws ColladaParseException {

        List<MD5Joint> md5JointList = new ArrayList<MD5Joint>();
        List<MD5Mesh> md5MeshList = new ArrayList<MD5Mesh>();

        skeletonBuilder = new SkeletalMeshDataBuilder();

        // TODO: we need a better way to construct the parent/child nodes, especially for the non-joint nodes
        // MAYBE we can construct all of the nodes up-front, and then fill in the missing data for the ones of type JOINT later
        // And only keep the MD5 nodes in the final list if they are used?

        Map<String, MD5Joint> md5JointBySidMap = new HashMap<String, MD5Joint>();

        MD5Joint parentMD5Joint = null;
        ElementSet nodeParentSet = rootElement.find("library_visual_scenes", "visual_scene", "node");
        for (Element element : nodeParentSet) {
            createMd5JointForElementAndParent(md5JointBySidMap, element, parentMD5Joint);
        }

        ElementSet controllerSet = rootElement.find("library_controllers", "controller");
        for (Element controller : controllerSet) {
            ElementSet skinSet = controller.find("skin");
            if (1 != skinSet.size()) {
                throw new ColladaParseException("Found " + skinSet.size() + " skin sets for controller id=" + controller.id() + " name=" + controller.name());
            }
            Element skin = skinSet.first();

            ElementSet jointsSet = skin.find("joints");
            if (1 != jointsSet.size()) {
                throw new ColladaParseException("Found " + jointsSet.size() + " joints sets for controller id=" + controller.id() + " name=" + controller.name());
            }
            Element joints = jointsSet.first();

            ElementSet vertexWeightsSet = skin.find("vertex_weights");
            if (1 != vertexWeightsSet.size()) {
                throw new ColladaParseException("Found " + vertexWeightsSet.size() + " vertex weights sets for controller id=" + controller.id() + " name="
                                                + controller.name());
            }
            Element vertexWeights = vertexWeightsSet.first();
            String vertexWeightsCountString = vertexWeights.attr("count");
            int vertexWeightsCount = Integer.parseInt(vertexWeightsCountString);

            String[] jointNameArray = null;
            float[] inverseBindMatrixArray;
            Quat4f[] rotationArray;
            ElementSet jointsInputSet = joints.find("input");
            List<Input> inputList = parseInputs(jointsInputSet);
            for (Input jointsInput : inputList) {
                if ("JOINT".equals(jointsInput.semantic)) {
                    Element jointNameSourceElement = skin.select(jointsInput.sourceName);
                    Source jointNameSource = parseSource(jointNameSourceElement);
                    jointNameArray = jointNameSource.nameValues;
                }
                if ("INV_BIND_MATRIX".equals(jointsInput.semantic)) {
                    Element jointMatrixSourceElement = skin.select(jointsInput.sourceName);
                    Source jointMatrixSource = parseSource(jointMatrixSourceElement);
                    inverseBindMatrixArray = jointMatrixSource.floatValues;

                    rotationArray = quad4fArrayFromFloat16ArrayData(inverseBindMatrixArray);
                }
            }

            List<MD5Weight> md5WeightList = Lists.newArrayList();

            float[] weightsArray = null;

            ElementSet vertexWeightsInputSet = vertexWeights.find("input");
            List<Input> vertexWeightsInputList = parseInputs(vertexWeightsInputSet);

            // TODO: for now, assume the offsets will always perfectly match the sorted-by-offset list indexes
            Collections.sort(vertexWeightsInputList, new Comparator<Input>() {
                @Override
                public int compare(Input i1, Input i2) {
                    return i1.offset - i2.offset;
                }
            });
            for (int i = 0; i < vertexWeightsInputList.size(); i++) {
                Input input = vertexWeightsInputList.get(i);
                if (input.offset != i) {
                    throw new ColladaParseException("vertex weights input list offset does not match list index for vertex weights input " + input
                                                    + " for controller id=" + controller.id() + " name=" + controller.name());
                }
            }

            for (Input vertexWeightsInput : vertexWeightsInputList) {
                //                if ("JOINT".equals(vertexWeightsInput.semantic)) {
                //                    Element jointNameSourceElement =  skin.select(vertexWeightsInput.sourceName);
                //                    Source jointNameSource = parseSource(jointNameSourceElement);
                //                    jointNameArray = jointNameSource.nameValues;
                //                }
                if ("WEIGHT".equals(vertexWeightsInput.semantic)) {
                    Element jointMatrixSourceElement = skin.select(vertexWeightsInput.sourceName);
                    Source weightsArraySource = parseSource(jointMatrixSourceElement);
                    weightsArray = weightsArraySource.floatValues;
                }
            }

            ElementSet vertexWeightsVCountDataSet = vertexWeights.find("vcount");
            if (1 != vertexWeightsVCountDataSet.size()) {
                throw new ColladaParseException("Found " + vertexWeightsVCountDataSet.size()
                                                + " vertex weights vcount sets for controller id=" + controller.id() + " name=" + controller.name());
            }
            Element vertexWeightsVCountData = vertexWeightsVCountDataSet.first();
            String vertexWeightsVCountString = vertexWeightsVCountData.text();
            String[] vertexWeightsVCountStrings = getItemsInString(vertexWeightsVCountString);
            if (vertexWeightsVCountStrings.length != vertexWeightsCount) {
                throw new ColladaParseException("Expected " + vertexWeightsCount + " but was "
                                                + vertexWeightsVCountStrings.length + " for controller id=" + controller.id() + " name=" + controller.name());
            }

            ElementSet vertexWeightsVDataSet = vertexWeights.find("v");
            if (1 != vertexWeightsVDataSet.size()) {
                throw new ColladaParseException("Found " + vertexWeightsVDataSet.size()
                                                + " vertex weights v sets for controller id=" + controller.id() + " name=" + controller.name());
            }
            Element vertexWeightsVData = vertexWeightsVDataSet.first();
            String vertexWeightsVDataString = vertexWeightsVData.text();
            String[] vertexWeightsVStrings = getItemsInString(vertexWeightsVDataString);
            //            if (vertexWeightsVStrings.length != (vertexWeightsCount * vertexWeightsInputList.size())) {
            //                throw new ColladaParseException("Expected " + vertexWeightsCount + " * input count of "
            //                                                + vertexWeightsInputList.size() + " but was "
            //                                                + vertexWeightsVStrings.length + " for controller id=" + controller.id() + " name=" + controller.name());
            //            }

            // TODO: these aren't actually needed once we are populating MD5Weight records
            String[] vertexWeightsJointNameArray = new String[vertexWeightsCount];
            float[] vertexWeightsArray = new float[vertexWeightsCount];

            int vertexWeightsVDataIndex = -1;
            for (int vertexWeightsIndex = 0; vertexWeightsIndex < vertexWeightsCount; vertexWeightsIndex++) {

                MD5Weight md5Weight = new MD5Weight();
                Vector3f vertexPosition = new Vector3f();
                vertexPosition.x = vertices.get(3 * vertexWeightsIndex + 0);
                vertexPosition.y = vertices.get(3 * vertexWeightsIndex + 1);
                vertexPosition.z = vertices.get(3 * vertexWeightsIndex + 2);
                md5Weight.position = vertexPosition;
                md5WeightList.add(md5Weight);

                String vCountString = vertexWeightsVCountStrings[vertexWeightsIndex];
                int vCount = Integer.parseInt(vCountString);
                for (int vCountIndex = 0; vCountIndex < vCount; vCountIndex++) {
                    for (int vertexWeightsInputOffset = 0; vertexWeightsInputOffset < vertexWeightsInputList.size(); vertexWeightsInputOffset++) {
                        Input vertexWeightsInput = vertexWeightsInputList.get(vertexWeightsInputOffset);

                        // vCount varies each time
                        ++vertexWeightsVDataIndex;

                        String indexString = vertexWeightsVStrings[vertexWeightsVDataIndex];
                        int index = Integer.parseInt(indexString);
                        if (-1 == index) {
                            throw new ColladaParseException("We do not support indexing into the bind shape yet");
                        }

                        if ("JOINT".equals(vertexWeightsInput.semantic)) {
                            md5Weight.jointIndex = index;
                            vertexWeightsJointNameArray[vertexWeightsIndex] = jointNameArray[index];
                            // logger.debug(String.valueOf(vertexWeightsVDataIndex) + ": " + "jointName=" + vertexWeightsJointNameArray[vertexWeightsIndex]);
                        } else if ("WEIGHT".equals(vertexWeightsInput.semantic)) {
                            md5Weight.bias = weightsArray[index];
                            vertexWeightsArray[vertexWeightsIndex] = weightsArray[index];
                            // logger.debug(String.valueOf(vertexWeightsVDataIndex) + ": " + "weight=" + vertexWeightsArray[vertexWeightsIndex]);
                        } else {
                            throw new ColladaParseException("Found unexpected vertex weights Input semantic " + vertexWeightsInput.semantic +
                                                            " for controller id=" + controller.id() + " name=" + controller.name());
                        }
                    }
                }
            }

            MD5Mesh md5Mesh = new MD5Mesh();
            md5Mesh.weightList = md5WeightList;

            // Find a node with sid="joint-name"
            for (String jointName : jointNameArray) {

                MD5Joint md5Joint = md5JointBySidMap.get(jointName);

                if (null == md5Joint) {
                    throw new ColladaParseException("Cannot find joint node for node sid value for joint " + jointName + " in nodes for library_visual_scenes");
                }

                md5JointList.add(md5Joint);
            }
        }

        Deque<MD5Joint> jointsToProcess = new LinkedList<MD5Joint>(md5JointList);
        while (!jointsToProcess.isEmpty()) {
            MD5Joint joint = jointsToProcess.pop();
            MD5Joint parentJoint = joint.parent;
            if (null != parentJoint) {
                if (!md5JointList.contains(parentJoint)) {
                    md5JointList.add(parentJoint);
                    jointsToProcess.push(parentJoint);
                }
            }
        }

        for (MD5Joint joint : md5JointList) {
            if (null == joint.position) {
                throw new ColladaParseException("no joint position for joint with element id " + joint.element.id());
            }
            if (null == joint.orientation) {
                throw new ColladaParseException("no joint orientation for joint with element id " + joint.element.id());
            }
            // index argument is not used for anything currently, so we'll just set it to -1
            joint.bone = new Bone(-1, joint.name, joint.position, joint.orientation);
        }

        for (MD5Joint joint : md5JointList) {
            for (MD5Joint childJoint : joint.childList) {
                // We can probably skip unused end nodes
                if (null != childJoint.bone) {
                    joint.bone.addChild(childJoint.bone);
                }
            }
        }

        for (MD5Joint joint : md5JointList) {
            skeletonBuilder.addBone(joint.bone);
        }

        if (md5MeshList.size() > 0) {
            // TODO: Support multiple mesh somehow?
            MD5Mesh mesh = md5MeshList.get(0);
            for (MD5Weight weight : mesh.weightList) {
                skeletonBuilder.addWeight(new BoneWeight(weight.position, weight.bias, weight.jointIndex));
            }

            List<Vector2f> uvs = Lists.newArrayList();

            TIntList vertexStartWeight = new TIntArrayList(vertices.size() / 3);
            TIntList vertexWeightCount = new TIntArrayList(vertices.size() / 3);
            //            for (MD5Vertex vert : mesh.vertexList) {
            //                uvs.add(vert.uv);
            //                vertexStartWeight.add(vert.startWeight);
            //                vertexWeightCount.add(vert.countWeight);
            //            }

            for (int i = 0; i < vertices.size() / 3; i++) {
                vertexStartWeight.add(i);
                vertexWeightCount.add(1);
            }

            skeletonBuilder.setVertexWeights(vertexStartWeight, vertexWeightCount);

            for (int i = 0; i < normals.size() / 2; i++) {
                uvs.add(new Vector2f(normals.get(i * 2 + 0), normals.get(i * 2 + 1)));
            }
            skeletonBuilder.setUvs(uvs);
            skeletonBuilder.setIndices(indices);
        }

        // Now if you have come this far, you should be able to read the geometry data,
        // as well as the skeleton and skinning data from COLLADA documents. And you should be able to draw 
        // the model in raw triangles, as well as draw the skeleton. Although I haven't discussed how you
        // can accumulate the world matrices for each joint and then draw in world coordinates for debugging
        // purposes but I think I gave a hint that we have to multiply parent joint's world matrix with current 
        // joint's Joint matrix and save the result in current joint's world matrix. We have to start this
        // process from the root bone. So that we don't have dirty world matrices from parents, and the root
        // Joint's world matrix becomes the Joint matrix, since root don't have any parent. If you are also 
        // reading the COLLADA specification version 1.5 you can find the skinning equation so you should also
        // be able to put the model in bind shape. How can we animate this model is still not covered and will
        // be covered in the following sections.

        // THIS IS THE TARGET GOAL:

        /*
        Bones
        - String name
        - int index
        - V3 object position
        - Quat4f obj rotation
        - parent / children bones

        SkeletalMesh

        
        // This part may not be required if we can implement SkeletalMeshData methods without it

        //////////////
        
        public SkeletalMeshData(List<Bone> bones, List<BoneWeight> weights,
           List<Vector2f> uvs,
           TIntList vertexStartWeights, TIntList vertexWeightCounts,
           TIntList indices) {

        BoneWeight
        Vector3f position = new Vector3f();
        float bias;
        int boneIndex;
        Vector3f normal = new Vector3f();

        //////////////


           public Collection<Bone> getBones();
           public Bone getRootBone();
           public Bone getBone(String name);

           public int getVertexCount();

           public List<Vector3f> getBindPoseVertexPositions();
           public List<Vector3f> getVertexPositions(List<Vector3f> bonePositions, List<Quat4f> boneRotations);

           public List<Vector3f> getBindPoseVertexNormals();
           public List<Vector3f> getVertexNormals(List<Vector3f> bonePositions, List<Quat4f> boneRotations);

           public TIntList getIndices();
           public List<Vector2f> getUVs();
         */
    }

    private MD5Joint createMD5Joint(Element jointNodeElement) throws ColladaParseException {
        MD5Joint md5Joint = new MD5Joint();

        ElementSet matrixSet = jointNodeElement.find("matrix");
        if (1 == matrixSet.size()) {
            Element matrix = matrixSet.first();

            String floatStringArray = matrix.text();
            String[] floatStrings = getItemsInString(floatStringArray);
            if (floatStrings.length != 16) {
                throw new ColladaParseException("Found float list of " + floatStrings.length + " instead of 16 for joint matrix sets for element " + jointNodeElement.id());
            }
            float[] matrixDataArray = new float[16];
            for (int i = 0; i < floatStrings.length; i++) {
                String floatString = floatStrings[i];
                matrixDataArray[i] = Float.parseFloat(floatString);
            }

            Quat4f[] jointMatrix = quad4fArrayFromFloat16ArrayData(matrixDataArray);
            Vector3f[] positionVectorArray = positionFromFloat16ArrayData(matrixDataArray);
            md5Joint.position = positionVectorArray[0];
            md5Joint.orientation = jointMatrix[0];
        } else if (1 < matrixSet.size()) {
            throw new ColladaParseException("Found " + matrixSet.size() + " joint matrix sets for element " + jointNodeElement.id());
        // } else {
            // TODO: Might be translation, rotation pairs instead of a matrix
            // Or might be an unused joint node
            //            throw new ColladaParseException("Found " + matrixSet.size() + " joint matrix sets for element " + jointNodeElement.id());
        }

        //        boolean isJointNode;
        //        String jointType = jointNodeElement.attr("type");
        //        if ("JOINT".equals(jointType)) {
        //            isJointNode = true;
        //        } else if ("NODE".equals(jointType)) {
        //            isJointNode = false;
        //        } else {
        //            throw new ColladaParseException("Found unknown node type of " + jointType + " for joint matrix sets" + errorLocation);
        //        }

        md5Joint.element = jointNodeElement;
        md5Joint.name = jointNodeElement.id();

        md5Joint.childList = new ArrayList<MD5Joint>();

        return md5Joint;
    }

    private Quat4f[] quad4fArrayFromFloat16ArrayData(float[] inverseBindMatrixArray) {
        Quat4f[] rotationArray = new Quat4f[inverseBindMatrixArray.length / 16];
        for (int i = 0; i < inverseBindMatrixArray.length / 16; ++i) {
            int offset = i * 16;
            Matrix4f matrix4f = new Matrix4f(Arrays.copyOfRange(inverseBindMatrixArray, offset, offset + 16));
            Quat4f rotation = new Quat4f();
            rotation.set(matrix4f);
            rotationArray[i] = rotation;
        }

        return rotationArray;
    }

    private Vector3f[] positionFromFloat16ArrayData(float[] inverseBindMatrixArray) {
        Vector3f[] translationVectorArray = new Vector3f[inverseBindMatrixArray.length / 16];
        for (int i = 0; i < inverseBindMatrixArray.length / 16; ++i) {
            int offset = i * 16;
            Matrix4f matrix4f = new Matrix4f(Arrays.copyOfRange(inverseBindMatrixArray, offset, offset + 16));
            Vector3f translationVector = new Vector3f();
            matrix4f.get(translationVector);
            translationVectorArray[i] = translationVector;
        }

        return translationVectorArray;
    }

    protected void parseMeshData(Element rootElement) throws ColladaParseException {

        vertices = new TFloatArrayList();
        texCoord0 = new TFloatArrayList();
        texCoord1 = new TFloatArrayList();
        normals = new TFloatArrayList();
        colors = new TFloatArrayList();
        indices = new TIntArrayList();
        int vertCount = 0;

        ElementSet upAxisSet = rootElement.find("asset", "up_axis");
        if (1 != upAxisSet.size()) {
            throw new ColladaParseException("Found multiple up_axis asset values");
        }
        Element upAxisElement = upAxisSet.first();
        String upAxis = upAxisElement.text();

        boolean yUp = "Y_UP".equals(upAxis);
        boolean zUp = "Z_UP".equals(upAxis);
        boolean xUp = "X_UP".equals(upAxis);
        if (xUp) {
            throw new ColladaParseException("Not supporting X_UP as the upAxis value yet.");
        }

        // TODO: we shouldn't just cram everything into a single mesh, but should expect separate meshes with differing materials

        ElementSet geometrySet = rootElement.find("library_geometries", "geometry");
        for (Element geometry : geometrySet) {

            ElementSet meshSet = geometry.find("mesh");

            if (1 != meshSet.size()) {
                throw new ColladaParseException("Found " + meshSet.size() + " mesh sets for geometry id=" + geometry.id() + " name=" + geometry.name());
            }

            logger.info("Parsing geometry id=" + geometry.id() + " name=" + geometry.name());

            for (Element mesh : meshSet) {

                ElementSet trianglesSet = mesh.find("triangles");
                for (Element triangles : trianglesSet) {
                    vertCount = parseTriangles(rootElement, vertices, texCoord0,
                            normals, indices, colors,
                            vertCount, geometry, mesh, triangles,
                            yUp, zUp);
                }

                ElementSet polylistSet = mesh.find("polylist");
                for (Element polylist : polylistSet) {

                    ElementSet vCountSet = polylist.find("vcount");
                    if (1 != vCountSet.size()) {
                        throw new ColladaParseException("Found " + vCountSet.size() + " vcount sets for polylist in geometry id="
                                + geometry.id() + " name=" + geometry.name());
                    }
                    Element vCountElement = vCountSet.first();

                    TIntList vcountList = new TIntArrayList();
                    String[] vCountStrings = getItemsInString(vCountElement.text());
                    for (String string : vCountStrings) {
<<<<<<< HEAD
                        if (!"3".equals(string)) {
                            throw new ColladaParseException("Found vertex count of " + string + " in polylist sets for geometry id=" + geometry.id() + " name="
                                    + geometry.name()
                                    + ".  polylist vertex counts other than 3 currently unsupported.  You must trianglulate the model.");
                        }
=======

                        int vCount = Integer.parseInt(string);
                        vcountList.add(vCount);
>>>>>>> 554d9515
                    }

                    vertCount = parseFaces(rootElement, vcountList, vertices, texCoord0,
                            normals, indices, colors,
                            vertCount, geometry, mesh, polylist,
                            yUp, zUp);
                }
            }
        }
    }

<<<<<<< HEAD
    private int parseTriangles(TFloatList verticesParam, TFloatList texCoord0Param, TFloatList normalsParam, TIntList indicesParam, int vertCountParam,
                               Element geometry, Element mesh, Element triangles) throws ColladaParseException {
=======
    private int parseTriangles(Element rootElement, TFloatList verticesParam, TFloatList texCoord0Param,
                               TFloatList normalsParam, TIntList indicesParam, TFloatList colorsParam,
                               int vertCountParam, Element geometry, Element mesh,
                               Element triangles, boolean yUp, boolean zUp) throws ColladaParseException {
        return parseFaces(rootElement, null, verticesParam, texCoord0Param,
                normalsParam, indicesParam, colorsParam,
                vertCountParam, geometry, mesh, triangles,
                yUp, zUp);
    }

    private int parseFaces(Element rootElement, TIntList vcountList, TFloatList verticesParam, TFloatList texCoord0Param,
                           TFloatList normalsParam, TIntList indicesParam, TFloatList colorsParam,
                           int vertCountParam, Element geometry, Element mesh, Element faces,
                           boolean yUp, boolean zUp) throws ColladaParseException {
>>>>>>> 554d9515
        int vertCount = vertCountParam;
        String faceCountString = faces.attr("count");
        int faceCount = Integer.parseInt(faceCountString);
        ElementSet faceInputSet = faces.find("input");
        List<Input> faceInputs = parseInputs(faceInputSet);

        String facesMaterial = faces.attr("material");

        float[] vertexColors = null;
        ElementSet libraryMaterialsSet = rootElement.find("library_materials");
        if (0 != libraryMaterialsSet.size()) {
            if (1 != libraryMaterialsSet.size()) {
                throw new ColladaParseException("Found " + libraryMaterialsSet.size() + " library Material sets for geometry id="
                                                + geometry.id() + " name=" + geometry.name());
            }
            Element libraryMaterials = libraryMaterialsSet.first();

            Element material;
            try {
                // TODO: this one isn't standard like the others, and sometimes it doesn't exist
                material = libraryMaterials.select("#" + facesMaterial);
                if (null == material) {
                    throw new ColladaParseException("No material for " + facesMaterial + " for geometry id=" + geometry.id() + " name=" + geometry.name());
                }
                ElementSet instanceEffectSet = material.find("instance_effect");
                if (1 != instanceEffectSet.size()) {
                    throw new ColladaParseException("Found " + instanceEffectSet.size() + " instance_effect sets for material " + facesMaterial + " for geometry id="
                                                    + geometry.id() + " name=" + geometry.name());
                }
                Element instanceEffect = instanceEffectSet.first();

                String effectUrl = instanceEffect.attr("url");

                ElementSet libraryEffectsSet = rootElement.find("library_effects");
                if (0 != libraryEffectsSet.size()) {
                    if (1 != libraryEffectsSet.size()) {
                        throw new ColladaParseException("Found " + libraryEffectsSet.size() + " library effects sets for geometry id=" + geometry.id() + " name="
                                                        + geometry.name());
                    }
                    Element libraryEffects = libraryEffectsSet.first();

                    Element effect = libraryEffects.select(effectUrl);
                    if (null == effect) {
                        throw new ColladaParseException("No effect for " + effectUrl + " for geometry id=" + geometry.id() + " name=" + geometry.name());
                    }

                    ElementSet colorSet = effect.find("profile_COMMON", "technique", "lambert", "diffuse", "color");
                    if (1 == colorSet.size()) {
                        Element color = colorSet.first();

                        String colorListString = color.text();
                        String[] colorString = getItemsInString(colorListString);
                        if (4 != colorString.length) {
                            throw new ColladaParseException("mesh only supports 4-float color arrays but color list was '" + colorListString + "' for geometry id="
                                                            + geometry.id() + " name=" + geometry.name());
                        }
                        vertexColors = new float[colorString.length];
                        for (int i = 0; i < colorString.length; i++) {
                            vertexColors[i] = Float.parseFloat(colorString[i]);
                        }
                    }
                }
            } catch (NonMatchingPathException e) {
                // If we don't find the material, then we're done.
            }
        }

        for (Input faceInput : faceInputs) {
            if ("VERTEX".equals(faceInput.semantic)) {
                ElementSet verticesSet = mesh.find("vertices");
                if (1 != verticesSet.size()) {
                    throw new ColladaParseException("Found " + verticesSet.size() + " vertices sets for geometry id=" + geometry.id() + " name=" + geometry.name());
                }
                Element verticesElement = verticesSet.first();
                ElementSet verticesInputSet = verticesElement.find("input");
                List<Input> verticesInputs = parseInputs(verticesInputSet);
                for (Input vertexInput : verticesInputs) {
                    if ("POSITION".equals(vertexInput.semantic)) {
                        Element vertexSourceElement = mesh.select(vertexInput.sourceName);
                        faceInput.vertexPositionSource = parseSource(vertexSourceElement);
                    } else if ("NORMAL".equals(vertexInput.semantic)) {
                        Element normalSourceElement = mesh.select(vertexInput.sourceName);
                        faceInput.vertexNormalSource = parseSource(normalSourceElement);
                    } else {
                        throw new ColladaParseException("Found unexpected vertex Input semantic " + vertexInput.semantic +
                                " for geometry id=" + geometry.id() + " name=" + geometry.name());
                    }
                }
<<<<<<< HEAD
            } else if ("NORMAL".equals(triangleInput.semantic)) {
                Element normalSourceElement = mesh.select(triangleInput.sourceName);
                triangleInput.normalSource = parseSource(normalSourceElement);
                if (3 != triangleInput.normalSource.stride) {
                    throw new ColladaParseException("Found stride of " + triangleInput.normalSource.stride
                            + " for triangle Input semantic " + triangleInput.semantic +
                            " for geometry id=" + geometry.id() + " name=" + geometry.name());
=======
            } else if ("NORMAL".equals(faceInput.semantic)) {
                Element normalSourceElement = mesh.select(faceInput.sourceName);
                faceInput.normalSource = parseSource(normalSourceElement);
                if (3 != faceInput.normalSource.stride) {
                    throw new ColladaParseException("Found stride of " + faceInput.normalSource.stride
                                                    + " for triangle Input semantic " + faceInput.semantic +
                                                    " for geometry id=" + geometry.id() + " name=" + geometry.name());
>>>>>>> 554d9515
                }
            } else if ("TEXCOORD".equals(faceInput.semantic)) {
                Element texCoordSourceElement = mesh.select(faceInput.sourceName);
                faceInput.texCoordSource = parseSource(texCoordSourceElement);

                if (2 != faceInput.texCoordSource.stride) {
                    logger.warn("Found non-2 stride of " + faceInput.texCoordSource.stride
                                + " for vertex Input semantic " + faceInput.semantic +
                                " for geometry id=" + geometry.id() + " name=" + geometry.name()
                                + ". Ignoring all but first two texture coordinate values.");
                }

            } else {
<<<<<<< HEAD
                throw new ColladaParseException("Found unexpected triangle Input semantic " + triangleInput.semantic +
                        " for geometry id=" + geometry.id() + " name=" + geometry.name());
            }
        }
        ElementSet triangleDataSet = triangles.find("p");
        if (1 != triangleDataSet.size()) {
            throw new ColladaParseException("Found " + triangleDataSet.size() + " triangleData sets for geometry id=" + geometry.id() + " name=" + geometry.name());
        }
        Element triangleData = triangleDataSet.first();
        String triangleDataString = triangleData.text();
        String[] trianglesStrings = getItemsInString(triangleDataString);
        if (trianglesStrings.length != (triangleCount * triangleInputs.size() * 3)) {
            throw new ColladaParseException("Expected String 3 vertices *  " + triangleCount + " * input count of " + triangleInputs.size() + " but was "
                    + trianglesStrings.length + " for geometry id=" + geometry.id() + " name=" + geometry.name());
=======
                throw new ColladaParseException("Found unexpected triangle Input semantic " + faceInput.semantic +
                                                " for geometry id=" + geometry.id() + " name=" + geometry.name());
            }
        }
        ElementSet faceDataSet = faces.find("p");
        if (1 != faceDataSet.size()) {
            throw new ColladaParseException("Found " + faceDataSet.size() + " triangleData sets for geometry id=" + geometry.id() + " name=" + geometry.name());
>>>>>>> 554d9515
        }
        Element faceData = faceDataSet.first();
        String faceDataString = faceData.text();
        String[] facesStrings = getItemsInString(faceDataString);

        // TODO: for now, assume the offsets will always perfectly match the sorted-by-offset list indexes
        Collections.sort(faceInputs, new Comparator<Input>() {
            @Override
            public int compare(Input i1, Input i2) {
                return i1.offset - i2.offset;
            }
        });
        for (int i = 0; i < faceInputs.size(); i++) {
            Input input = faceInputs.get(i);
            if (input.offset != i) {
                throw new ColladaParseException("Triangle input list offset does not match list index for triangle input " + input + " for geometry id=" + geometry.id()
                        + " name=" + geometry.name());
            }
        }

        int facesDataIndex = -1;
        for (int faceIndex = 0; faceIndex < faceCount; faceIndex++) {
            int vCount = 3; // default to 3 for triangles so we don't have to create a vcountList
            if (null != vcountList) {
                vCount = vcountList.get(faceIndex);
            }
            for (int vertexIndex = 0; vertexIndex < vCount; vertexIndex++) {
                for (int faceInputOffset = 0; faceInputOffset < faceInputs.size(); faceInputOffset++) {
                    Input faceInput = faceInputs.get(faceInputOffset);

                    ++facesDataIndex;
                    String indexString = facesStrings[facesDataIndex];
                    int index = Integer.parseInt(indexString);

                    if ("VERTEX".equals(faceInput.semantic)) {
                        int vertexStride = faceInput.vertexPositionSource.stride;
                        if (3 != vertexStride) {
<<<<<<< HEAD
                            throw new ColladaParseException("Found non-3 stride of " + triangleInput.vertexPositionSource.stride
                                    + " for vertex Input semantic " + triangleInput.semantic +
                                    " for geometry id=" + geometry.id() + " name=" + geometry.name());
=======
                            throw new ColladaParseException("Found non-3 stride of " + faceInput.vertexPositionSource.stride
                                                            + " for vertex Input semantic " + faceInput.semantic +
                                                            " for geometry id=" + geometry.id() + " name=" + geometry.name());
>>>>>>> 554d9515
                        }
                        // TODO: probably should consider parameter indexes instead of assuming X,Y,Z order
                        float vertexX = faceInput.vertexPositionSource.floatValues[index * vertexStride + 0];
                        float vertexY = faceInput.vertexPositionSource.floatValues[index * vertexStride + 1];
                        float vertexZ = faceInput.vertexPositionSource.floatValues[index * vertexStride + 2];
                        // See http://docs.garagegames.com/torque-3d/official/content/documentation/Artist%20Guide/Formats/ColladaLoader.html
                        // for up_axis coordinate systems
                        if (yUp) {
                            verticesParam.add(vertexX);
                            verticesParam.add(vertexY);
                            verticesParam.add(vertexZ);
                        } else if (zUp) {
                            verticesParam.add(vertexX);
                            verticesParam.add(vertexZ);
                            verticesParam.add(vertexY); // negated compared to z in yUp
                            // TODO: Y is not negated relative to the orgin like it probably needs to be.
                            //                        } else if (xUp) {
                            //                            verticesParam.add(vertexY); // negated compared to x in yUp
                            //                            verticesParam.add(vertexX);
                            //                            verticesParam.add(vertexZ);
                        }

                        if (null != vertexColors) {
                            for (int i = 0; i < vertexColors.length; i++) {
                                colorsParam.add(vertexColors[i]);
                            }
                        }

                        // TODO: Sometimes we get the normal attached to the triangle, sometimes to the vertex
                        if (null != faceInput.vertexNormalSource) {
                            int normalStride = faceInput.vertexNormalSource.stride;
                            if (3 != normalStride) {
<<<<<<< HEAD
                                throw new ColladaParseException("Found non-3 stride of " + triangleInput.vertexNormalSource.stride
                                        + " for vertex Input semantic " + triangleInput.semantic +
                                        " for geometry id=" + geometry.id() + " name=" + geometry.name());
=======
                                throw new ColladaParseException("Found non-3 stride of " + faceInput.vertexNormalSource.stride
                                                                + " for vertex Input semantic " + faceInput.semantic +
                                                                " for geometry id=" + geometry.id() + " name=" + geometry.name());
>>>>>>> 554d9515
                            }
                            // TODO: probably should consider parameter indexes instead of assuming X,Y,Z order
                            float normalX = faceInput.vertexNormalSource.floatValues[index * normalStride + 0];
                            float normalY = faceInput.vertexNormalSource.floatValues[index * normalStride + 1];
                            float normalZ = faceInput.vertexNormalSource.floatValues[index * normalStride + 2];
                            if (yUp) {
                                normalsParam.add(normalX);
                                normalsParam.add(normalY);
                                normalsParam.add(normalZ);
                            } else if (zUp) {
                                normalsParam.add(normalX);
                                normalsParam.add(normalZ);
                                normalsParam.add(normalY);
                            }
                        }

                        //                        // TODO: how to triangulate faces on the fly
                        //                        indicesParam.add(vertCount++);

                    } else if ("NORMAL".equals(faceInput.semantic)) {
                        // TODO: Sometimes we get the normal attached to the triangle, sometimes to the vertex

                        int normalStride = faceInput.normalSource.stride;
                        if (3 != normalStride) {
<<<<<<< HEAD
                            throw new ColladaParseException("Found non-3 stride of " + triangleInput.normalSource.stride
                                    + " for vertex Input semantic " + triangleInput.semantic +
                                    " for geometry id=" + geometry.id() + " name=" + geometry.name());
                        }
                        // TODO: probably should consider parameter indexes instead of assuming X,Y,Z order
                        float normalX = triangleInput.normalSource.values[index * normalStride + 0];
                        float normalY = triangleInput.normalSource.values[index * normalStride + 1];
                        float normalZ = triangleInput.normalSource.values[index * normalStride + 2];
                        normalsParam.add(normalX);
                        normalsParam.add(normalY);
                        normalsParam.add(normalZ);
                    } else if ("TEXCOORD".equals(triangleInput.semantic)) {
                        int texCoordStride = triangleInput.texCoordSource.stride;
                        if (2 != texCoordStride) {
                            throw new ColladaParseException("Found non-2 stride of " + triangleInput.texCoordSource.stride
                                    + " for vertex Input semantic " + triangleInput.semantic +
                                    " for geometry id=" + geometry.id() + " name=" + geometry.name());
=======
                            throw new ColladaParseException("Found non-3 stride of " + faceInput.normalSource.stride
                                                            + " for vertex Input semantic " + faceInput.semantic +
                                                            " for geometry id=" + geometry.id() + " name=" + geometry.name());
                        }
                        // TODO: probably should consider parameter indexes instead of assuming X,Y,Z order
                        float normalX = faceInput.normalSource.floatValues[index * normalStride + 0];
                        float normalY = faceInput.normalSource.floatValues[index * normalStride + 1];
                        float normalZ = faceInput.normalSource.floatValues[index * normalStride + 2];
                        if (yUp) {
                            normalsParam.add(normalX);
                            normalsParam.add(normalY);
                            normalsParam.add(normalZ);
                        } else if (zUp) {
                            normalsParam.add(normalX);
                            normalsParam.add(normalZ);
                            normalsParam.add(normalY);
                        }
                    } else if ("TEXCOORD".equals(faceInput.semantic)) {
                        int texCoordStride = faceInput.texCoordSource.stride;
                        if (2 > texCoordStride) {
                            throw new ColladaParseException("Found non-2 stride of " + faceInput.texCoordSource.stride
                                                            + " for vertex Input semantic " + faceInput.semantic +
                                                            " for geometry id=" + geometry.id() + " name=" + geometry.name());
>>>>>>> 554d9515
                        }
                        // TODO: probably should consider parameter indexes instead of assuming S,T order
                        float texCoordS = faceInput.texCoordSource.floatValues[index * texCoordStride + 0];
                        float texCoordT = faceInput.texCoordSource.floatValues[index * texCoordStride + 1];

                        // For texture coordinates, COLLADA’s right-handed coordinate system applies;
                        // therefore, an ST texture coordinate of [0,0] maps to the lower-left texel of a texture image
                        texCoord0Param.add(texCoordS);
                        texCoord0Param.add(1 - texCoordT);
                        // texCoord0.add(texCoordT);
                    } else {
<<<<<<< HEAD
                        throw new ColladaParseException("Found unexpected triangle Input semantic " + triangleInput.semantic +
                                " for geometry id=" + geometry.id() + " name=" + geometry.name());
=======
                        throw new ColladaParseException("Found unexpected triangle Input semantic " + faceInput.semantic +
                                                        " for geometry id=" + geometry.id() + " name=" + geometry.name());
>>>>>>> 554d9515
                    }
                }
            }

            for (int i = 0; i < vCount - 2; ++i) {
                indices.add(vertCount);
                indices.add(vertCount + i + 1);
                indices.add(vertCount + i + 2);
            }
            vertCount += vCount;

        }
        return vertCount;
    }

    private List<Input> parseInputs(ElementSet inputElementSet) {
        List<Input> inputList = new ArrayList<Input>();
        for (Element inputElement : inputElementSet) {
            Input input = new Input();
            inputList.add(input);

            input.semantic = inputElement.attr("semantic");
            input.sourceName = inputElement.attr("source");
            String offsetString = inputElement.attr("offset");
            if (null != offsetString) {
                input.offset = Integer.parseInt(offsetString);
            }
        }

        return inputList;
    }

    private Source parseSource(Element sourceElement) throws ColladaParseException {
        Source source = new Source();

        ElementSet accessorSet = sourceElement.find("technique_common", "accessor");
        if (1 != accessorSet.size()) {
            throw new ColladaParseException("Found " + accessorSet.size() + " accessor sets for sourceElement id=" + sourceElement.id() + " name=" + sourceElement.name());
        }
        Element accessor = accessorSet.first();
        String accessorCount = accessor.attr("count");
        source.count = Integer.parseInt(accessorCount);
        String accessorStride = accessor.attr("stride");
        if (null != accessorStride) {
            source.stride = Integer.parseInt(accessorStride);
        }
        String accessorSource = accessor.attr("source");
        source.accessorSource = accessorSource;

        ElementSet paramSet = accessor.find("param");
        int paramSize = paramSet.size();
        source.parameterNames = new String[paramSize];
        source.parameterTypes = new String[paramSize];
        for (int i = 0; i < paramSize; i++) {
            Element param = paramSet.get(i);
            source.parameterNames[i] = param.attr("name");
            source.parameterTypes[i] = param.attr("type");
        }

        Element objectArray = sourceElement.select(accessorSource);
        if (null == objectArray) {
            throw new ColladaParseException("Unable to find id " + accessorSource + " for float array in sourceElement id=" + sourceElement.id() + " name="
                    + sourceElement.name());
        }
        String arraySizeString = objectArray.attr("count");
        int arraySize = Integer.parseInt(arraySizeString);
<<<<<<< HEAD
        meshDataSource.values = new float[arraySize];
        String floatArrayDataString = floatArray.text().trim();
        String[] floatStrings = getItemsInString(floatArrayDataString);
        if (floatStrings.length != arraySize) {
            throw new ColladaParseException("Expected float array size " + arraySize + " but was " + floatStrings.length + " for sourceElement id=" + sourceElement.id()
                    + " name="
                    + sourceElement.name());
        }
        for (int i = 0; i < floatStrings.length; i++) {
            String floatString = floatStrings[i];
            meshDataSource.values[i] = Float.parseFloat(floatString);
=======
        String objectArrayDataString = objectArray.text().trim();

        // TODO: we should really parse each parameter type, but we'll assume they are homogeneneous for now
        if (("float".equalsIgnoreCase(source.parameterTypes[0]))
            || ("float4x4".equalsIgnoreCase(source.parameterTypes[0]))) {
            source.floatValues = new float[arraySize];
            String[] floatStrings = getItemsInString(objectArrayDataString);
            if (floatStrings.length != arraySize) {
                throw new ColladaParseException("Expected float array size " + arraySize + " but was " + floatStrings.length + " for sourceElement id=" + sourceElement.id()
                                                + " name="
                                                + sourceElement.name());
            }
            for (int i = 0; i < floatStrings.length; i++) {
                String floatString = floatStrings[i];
                source.floatValues[i] = Float.parseFloat(floatString);
            }
        } else if ("name".equalsIgnoreCase(source.parameterTypes[0])) {
            source.nameValues = new String[arraySize];
            String[] nameStrings = getItemsInString(objectArrayDataString);
            if (nameStrings.length != arraySize) {
                throw new ColladaParseException("Expected name array size " + arraySize + " but was " + nameStrings.length + " for sourceElement id=" + sourceElement.id()
                                                + " name="
                                                + sourceElement.name());
            }
            for (int i = 0; i < nameStrings.length; i++) {
                source.nameValues[i] = nameStrings[i];
            }
        } else {
            throw new ColladaParseException("Unsupported parameter type " + source.parameterTypes[0]);
>>>>>>> 554d9515
        }
        return source;
    }

    private String[] getItemsInString(String dataString) {
        String string = dataString.replaceAll("\n", " ");
        string = string.replaceAll("\t", " ");
        string = string.replaceAll("\r", " ");
        while (string.contains("  ")) {
            string = string.replaceAll("  ", " ");
        }
        string = string.trim();
        String[] floatStrings = string.split(" ");
        return floatStrings;
    }

<<<<<<< HEAD
    private static class Input {
=======
    public static void main(String[] args) {
        ColladaLoader loader = new ColladaLoader();
        try {
            File file = new File("/home/mkienenb/workspaces/keplar-Terasology/ParseCollada/Dwarf_crowd.dae.xml");
            loader.parseMeshData(new FileInputStream(file));
        } catch (IOException | ColladaParseException e) {
            e.printStackTrace();
        }
    }

    private class Input {
>>>>>>> 554d9515
        public String semantic;
        public String sourceName;
        public int offset;

        public Source vertexPositionSource;
        public Source vertexNormalSource;
        public Source normalSource;
        public Source texCoordSource;
    }

<<<<<<< HEAD
    private static class MeshDataSource {
        public float[] values;
=======
    private class Source {
        public float[] floatValues;
        public String[] nameValues;
        public String accessorSource;
>>>>>>> 554d9515
        public int count;
        public int stride;
        public String[] parameterNames;
        public String[] parameterTypes;
    }

    protected static class ColladaParseException extends Exception {
        private static final long serialVersionUID = 1L;

        public ColladaParseException(String msg) {
            super(msg);
        }
    }

    private static class MD5Joint {
        private String name;
        private Vector3f position;
        private Quat4f orientation;

        private Element element;
        private MD5Joint parent;
        private List<MD5Joint> childList = new ArrayList<MD5Joint>();
        private Bone bone;

        public void addChild(MD5Joint joint) {
            childList.add(joint);
        }

        @Override
        public String toString() {
            return "name=" + name
                   + ", element=" + element
                   + ", position=" + position
                   + ", orientation=" + orientation;
        }
    }

    private static class MD5Weight {
        int jointIndex;
        float bias;
        Vector3f position;

        @Override
        public String toString() {
            return "jointIndex=" + jointIndex
                   + ", bias=" + bias
                   + ", position=" + position;
        }
    }

    private static class MD5Mesh {
        List<MD5Weight> weightList;
    }
}<|MERGE_RESOLUTION|>--- conflicted
+++ resolved
@@ -26,16 +26,9 @@
 import org.slf4j.Logger;
 import org.slf4j.LoggerFactory;
 
-<<<<<<< HEAD
 import java.io.BufferedReader;
 import java.io.FileNotFoundException;
 import java.io.IOException;
-=======
-import java.io.File;
-import java.io.FileInputStream;
-import java.io.IOException;
-import java.io.InputStream;
->>>>>>> 554d9515
 import java.util.ArrayList;
 import java.util.Arrays;
 import java.util.Collections;
@@ -44,28 +37,6 @@
 import java.util.HashMap;
 import java.util.LinkedList;
 import java.util.List;
-<<<<<<< HEAD
-=======
-import java.util.Map;
-
-import javax.vecmath.Matrix4f;
-import javax.vecmath.Quat4f;
-import javax.vecmath.Vector2f;
-import javax.vecmath.Vector3f;
-
-import org.eaxy.Document;
-import org.eaxy.Element;
-import org.eaxy.ElementSet;
-import org.eaxy.NonMatchingPathException;
-import org.eaxy.Xml;
-import org.slf4j.Logger;
-import org.slf4j.LoggerFactory;
-import org.terasology.rendering.assets.skeletalmesh.Bone;
-import org.terasology.rendering.assets.skeletalmesh.BoneWeight;
-import org.terasology.rendering.assets.skeletalmesh.SkeletalMeshDataBuilder;
-
-import com.google.common.collect.Lists;
->>>>>>> 554d9515
 
 /**
  * Importer for Collada data exchange model files.
@@ -576,17 +547,11 @@
                     TIntList vcountList = new TIntArrayList();
                     String[] vCountStrings = getItemsInString(vCountElement.text());
                     for (String string : vCountStrings) {
-<<<<<<< HEAD
                         if (!"3".equals(string)) {
                             throw new ColladaParseException("Found vertex count of " + string + " in polylist sets for geometry id=" + geometry.id() + " name="
                                     + geometry.name()
                                     + ".  polylist vertex counts other than 3 currently unsupported.  You must trianglulate the model.");
                         }
-=======
-
-                        int vCount = Integer.parseInt(string);
-                        vcountList.add(vCount);
->>>>>>> 554d9515
                     }
 
                     vertCount = parseFaces(rootElement, vcountList, vertices, texCoord0,
@@ -598,25 +563,8 @@
         }
     }
 
-<<<<<<< HEAD
     private int parseTriangles(TFloatList verticesParam, TFloatList texCoord0Param, TFloatList normalsParam, TIntList indicesParam, int vertCountParam,
                                Element geometry, Element mesh, Element triangles) throws ColladaParseException {
-=======
-    private int parseTriangles(Element rootElement, TFloatList verticesParam, TFloatList texCoord0Param,
-                               TFloatList normalsParam, TIntList indicesParam, TFloatList colorsParam,
-                               int vertCountParam, Element geometry, Element mesh,
-                               Element triangles, boolean yUp, boolean zUp) throws ColladaParseException {
-        return parseFaces(rootElement, null, verticesParam, texCoord0Param,
-                normalsParam, indicesParam, colorsParam,
-                vertCountParam, geometry, mesh, triangles,
-                yUp, zUp);
-    }
-
-    private int parseFaces(Element rootElement, TIntList vcountList, TFloatList verticesParam, TFloatList texCoord0Param,
-                           TFloatList normalsParam, TIntList indicesParam, TFloatList colorsParam,
-                           int vertCountParam, Element geometry, Element mesh, Element faces,
-                           boolean yUp, boolean zUp) throws ColladaParseException {
->>>>>>> 554d9515
         int vertCount = vertCountParam;
         String faceCountString = faces.attr("count");
         int faceCount = Integer.parseInt(faceCountString);
@@ -705,7 +653,6 @@
                                 " for geometry id=" + geometry.id() + " name=" + geometry.name());
                     }
                 }
-<<<<<<< HEAD
             } else if ("NORMAL".equals(triangleInput.semantic)) {
                 Element normalSourceElement = mesh.select(triangleInput.sourceName);
                 triangleInput.normalSource = parseSource(normalSourceElement);
@@ -713,15 +660,6 @@
                     throw new ColladaParseException("Found stride of " + triangleInput.normalSource.stride
                             + " for triangle Input semantic " + triangleInput.semantic +
                             " for geometry id=" + geometry.id() + " name=" + geometry.name());
-=======
-            } else if ("NORMAL".equals(faceInput.semantic)) {
-                Element normalSourceElement = mesh.select(faceInput.sourceName);
-                faceInput.normalSource = parseSource(normalSourceElement);
-                if (3 != faceInput.normalSource.stride) {
-                    throw new ColladaParseException("Found stride of " + faceInput.normalSource.stride
-                                                    + " for triangle Input semantic " + faceInput.semantic +
-                                                    " for geometry id=" + geometry.id() + " name=" + geometry.name());
->>>>>>> 554d9515
                 }
             } else if ("TEXCOORD".equals(faceInput.semantic)) {
                 Element texCoordSourceElement = mesh.select(faceInput.sourceName);
@@ -735,7 +673,6 @@
                 }
 
             } else {
-<<<<<<< HEAD
                 throw new ColladaParseException("Found unexpected triangle Input semantic " + triangleInput.semantic +
                         " for geometry id=" + geometry.id() + " name=" + geometry.name());
             }
@@ -750,15 +687,6 @@
         if (trianglesStrings.length != (triangleCount * triangleInputs.size() * 3)) {
             throw new ColladaParseException("Expected String 3 vertices *  " + triangleCount + " * input count of " + triangleInputs.size() + " but was "
                     + trianglesStrings.length + " for geometry id=" + geometry.id() + " name=" + geometry.name());
-=======
-                throw new ColladaParseException("Found unexpected triangle Input semantic " + faceInput.semantic +
-                                                " for geometry id=" + geometry.id() + " name=" + geometry.name());
-            }
-        }
-        ElementSet faceDataSet = faces.find("p");
-        if (1 != faceDataSet.size()) {
-            throw new ColladaParseException("Found " + faceDataSet.size() + " triangleData sets for geometry id=" + geometry.id() + " name=" + geometry.name());
->>>>>>> 554d9515
         }
         Element faceData = faceDataSet.first();
         String faceDataString = faceData.text();
@@ -796,15 +724,9 @@
                     if ("VERTEX".equals(faceInput.semantic)) {
                         int vertexStride = faceInput.vertexPositionSource.stride;
                         if (3 != vertexStride) {
-<<<<<<< HEAD
                             throw new ColladaParseException("Found non-3 stride of " + triangleInput.vertexPositionSource.stride
                                     + " for vertex Input semantic " + triangleInput.semantic +
                                     " for geometry id=" + geometry.id() + " name=" + geometry.name());
-=======
-                            throw new ColladaParseException("Found non-3 stride of " + faceInput.vertexPositionSource.stride
-                                                            + " for vertex Input semantic " + faceInput.semantic +
-                                                            " for geometry id=" + geometry.id() + " name=" + geometry.name());
->>>>>>> 554d9515
                         }
                         // TODO: probably should consider parameter indexes instead of assuming X,Y,Z order
                         float vertexX = faceInput.vertexPositionSource.floatValues[index * vertexStride + 0];
@@ -837,15 +759,9 @@
                         if (null != faceInput.vertexNormalSource) {
                             int normalStride = faceInput.vertexNormalSource.stride;
                             if (3 != normalStride) {
-<<<<<<< HEAD
                                 throw new ColladaParseException("Found non-3 stride of " + triangleInput.vertexNormalSource.stride
                                         + " for vertex Input semantic " + triangleInput.semantic +
                                         " for geometry id=" + geometry.id() + " name=" + geometry.name());
-=======
-                                throw new ColladaParseException("Found non-3 stride of " + faceInput.vertexNormalSource.stride
-                                                                + " for vertex Input semantic " + faceInput.semantic +
-                                                                " for geometry id=" + geometry.id() + " name=" + geometry.name());
->>>>>>> 554d9515
                             }
                             // TODO: probably should consider parameter indexes instead of assuming X,Y,Z order
                             float normalX = faceInput.vertexNormalSource.floatValues[index * normalStride + 0];
@@ -870,7 +786,6 @@
 
                         int normalStride = faceInput.normalSource.stride;
                         if (3 != normalStride) {
-<<<<<<< HEAD
                             throw new ColladaParseException("Found non-3 stride of " + triangleInput.normalSource.stride
                                     + " for vertex Input semantic " + triangleInput.semantic +
                                     " for geometry id=" + geometry.id() + " name=" + geometry.name());
@@ -888,31 +803,6 @@
                             throw new ColladaParseException("Found non-2 stride of " + triangleInput.texCoordSource.stride
                                     + " for vertex Input semantic " + triangleInput.semantic +
                                     " for geometry id=" + geometry.id() + " name=" + geometry.name());
-=======
-                            throw new ColladaParseException("Found non-3 stride of " + faceInput.normalSource.stride
-                                                            + " for vertex Input semantic " + faceInput.semantic +
-                                                            " for geometry id=" + geometry.id() + " name=" + geometry.name());
-                        }
-                        // TODO: probably should consider parameter indexes instead of assuming X,Y,Z order
-                        float normalX = faceInput.normalSource.floatValues[index * normalStride + 0];
-                        float normalY = faceInput.normalSource.floatValues[index * normalStride + 1];
-                        float normalZ = faceInput.normalSource.floatValues[index * normalStride + 2];
-                        if (yUp) {
-                            normalsParam.add(normalX);
-                            normalsParam.add(normalY);
-                            normalsParam.add(normalZ);
-                        } else if (zUp) {
-                            normalsParam.add(normalX);
-                            normalsParam.add(normalZ);
-                            normalsParam.add(normalY);
-                        }
-                    } else if ("TEXCOORD".equals(faceInput.semantic)) {
-                        int texCoordStride = faceInput.texCoordSource.stride;
-                        if (2 > texCoordStride) {
-                            throw new ColladaParseException("Found non-2 stride of " + faceInput.texCoordSource.stride
-                                                            + " for vertex Input semantic " + faceInput.semantic +
-                                                            " for geometry id=" + geometry.id() + " name=" + geometry.name());
->>>>>>> 554d9515
                         }
                         // TODO: probably should consider parameter indexes instead of assuming S,T order
                         float texCoordS = faceInput.texCoordSource.floatValues[index * texCoordStride + 0];
@@ -924,13 +814,8 @@
                         texCoord0Param.add(1 - texCoordT);
                         // texCoord0.add(texCoordT);
                     } else {
-<<<<<<< HEAD
                         throw new ColladaParseException("Found unexpected triangle Input semantic " + triangleInput.semantic +
                                 " for geometry id=" + geometry.id() + " name=" + geometry.name());
-=======
-                        throw new ColladaParseException("Found unexpected triangle Input semantic " + faceInput.semantic +
-                                                        " for geometry id=" + geometry.id() + " name=" + geometry.name());
->>>>>>> 554d9515
                     }
                 }
             }
@@ -997,7 +882,6 @@
         }
         String arraySizeString = objectArray.attr("count");
         int arraySize = Integer.parseInt(arraySizeString);
-<<<<<<< HEAD
         meshDataSource.values = new float[arraySize];
         String floatArrayDataString = floatArray.text().trim();
         String[] floatStrings = getItemsInString(floatArrayDataString);
@@ -1009,37 +893,6 @@
         for (int i = 0; i < floatStrings.length; i++) {
             String floatString = floatStrings[i];
             meshDataSource.values[i] = Float.parseFloat(floatString);
-=======
-        String objectArrayDataString = objectArray.text().trim();
-
-        // TODO: we should really parse each parameter type, but we'll assume they are homogeneneous for now
-        if (("float".equalsIgnoreCase(source.parameterTypes[0]))
-            || ("float4x4".equalsIgnoreCase(source.parameterTypes[0]))) {
-            source.floatValues = new float[arraySize];
-            String[] floatStrings = getItemsInString(objectArrayDataString);
-            if (floatStrings.length != arraySize) {
-                throw new ColladaParseException("Expected float array size " + arraySize + " but was " + floatStrings.length + " for sourceElement id=" + sourceElement.id()
-                                                + " name="
-                                                + sourceElement.name());
-            }
-            for (int i = 0; i < floatStrings.length; i++) {
-                String floatString = floatStrings[i];
-                source.floatValues[i] = Float.parseFloat(floatString);
-            }
-        } else if ("name".equalsIgnoreCase(source.parameterTypes[0])) {
-            source.nameValues = new String[arraySize];
-            String[] nameStrings = getItemsInString(objectArrayDataString);
-            if (nameStrings.length != arraySize) {
-                throw new ColladaParseException("Expected name array size " + arraySize + " but was " + nameStrings.length + " for sourceElement id=" + sourceElement.id()
-                                                + " name="
-                                                + sourceElement.name());
-            }
-            for (int i = 0; i < nameStrings.length; i++) {
-                source.nameValues[i] = nameStrings[i];
-            }
-        } else {
-            throw new ColladaParseException("Unsupported parameter type " + source.parameterTypes[0]);
->>>>>>> 554d9515
         }
         return source;
     }
@@ -1056,21 +909,7 @@
         return floatStrings;
     }
 
-<<<<<<< HEAD
     private static class Input {
-=======
-    public static void main(String[] args) {
-        ColladaLoader loader = new ColladaLoader();
-        try {
-            File file = new File("/home/mkienenb/workspaces/keplar-Terasology/ParseCollada/Dwarf_crowd.dae.xml");
-            loader.parseMeshData(new FileInputStream(file));
-        } catch (IOException | ColladaParseException e) {
-            e.printStackTrace();
-        }
-    }
-
-    private class Input {
->>>>>>> 554d9515
         public String semantic;
         public String sourceName;
         public int offset;
@@ -1081,15 +920,8 @@
         public Source texCoordSource;
     }
 
-<<<<<<< HEAD
     private static class MeshDataSource {
         public float[] values;
-=======
-    private class Source {
-        public float[] floatValues;
-        public String[] nameValues;
-        public String accessorSource;
->>>>>>> 554d9515
         public int count;
         public int stride;
         public String[] parameterNames;
