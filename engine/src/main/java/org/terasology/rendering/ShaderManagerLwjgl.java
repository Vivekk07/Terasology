--- conflicted
+++ resolved
@@ -17,14 +17,11 @@
 
 import com.google.common.collect.Sets;
 import org.lwjgl.Version;
+import org.lwjgl.opengl.GL;
 import org.lwjgl.opengl.GL11;
 import org.lwjgl.opengl.GL13;
 import org.lwjgl.opengl.GL20;
-<<<<<<< HEAD
 import org.lwjgl.system.Platform;
-=======
-import org.lwjgl.opengl.GLContext;
->>>>>>> ed199557
 import org.slf4j.Logger;
 import org.slf4j.LoggerFactory;
 import org.terasology.utilities.Assets;
@@ -106,7 +103,7 @@
         addShaderProgram("toneMapping");
         addShaderProgram("sky");
         addShaderProgram("chunk");
-        if (GLContext.getCapabilities().OpenGL33) { //TODO remove this "if" when rendering will use OpenGL3 by default
+        if (GL.createCapabilities().OpenGL33) { //TODO remove this "if" when rendering will use OpenGL3 by default
             addShaderProgram("particle");
         } else {
             logger.warn("Your GPU or driver not supports OpenGL 3.3 , particles disabled");
