--- conflicted
+++ resolved
@@ -492,13 +492,8 @@
         Vector3f worldPosition = new Vector3f();
         worldPosition.sub(lightWorldPosition, playerCamera.getPosition());
 
-<<<<<<< HEAD
-        Vector3f lightViewPosition = new Vector3f();
-        playerCamera.getViewMatrix().transform(worldPosition, lightViewPosition);
-=======
         Vector3f lightViewPosition = new Vector3f(worldPosition);
-        camera.getViewMatrix().transformVector(lightViewPosition);      // msteiger: I guess this should be transformPoint
->>>>>>> 23eadb44
+        playerCamera.getViewMatrix().transformPoint(lightViewPosition);
 
         program.setFloat3("lightViewPos", lightViewPosition.x, lightViewPosition.y, lightViewPosition.z, true);
 
@@ -621,15 +616,9 @@
         float texelSize = 1.0f / renderingConfig.getShadowMapResolution();
         texelSize *= 2.0f;
 
-<<<<<<< HEAD
-        shadowMapCamera.getViewProjectionMatrix().transform(lightPosition);
+        shadowMapCamera.getViewProjectionMatrix().transformPoint(lightPosition);
         lightPosition.set(TeraMath.fastFloor(lightPosition.x / texelSize) * texelSize, 0.0f, TeraMath.fastFloor(lightPosition.z / texelSize) * texelSize);
-        shadowMapCamera.getInverseViewProjectionMatrix().transform(lightPosition);
-=======
-        lightCamera.getViewProjectionMatrix().transformVector(lightPosition);           // msteiger: I guess this should be transformPoint
-        lightPosition.set(TeraMath.fastFloor(lightPosition.x / texelSize) * texelSize, 0.0f, TeraMath.fastFloor(lightPosition.z / texelSize) * texelSize);
-        lightCamera.getInverseViewProjectionMatrix().transformVector(lightPosition);    // msteiger: I guess this should be transformPoint
->>>>>>> 23eadb44
+        shadowMapCamera.getInverseViewProjectionMatrix().transformPoint(lightPosition);   
 
         // ... we position our new shadowMapCamera at the position of the player and move it
         // quite a bit into the direction of the sun (our main light).
