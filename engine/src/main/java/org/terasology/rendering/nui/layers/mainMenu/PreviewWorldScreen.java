--- conflicted
+++ resolved
@@ -83,11 +83,6 @@
 
     @In
     private Context context;
-<<<<<<< HEAD
-=======
-    
-    private final int imageSize = 384;
->>>>>>> a5d7b547
 
     private WorldGenerator worldGenerator;
 
@@ -119,10 +114,6 @@
     public void onOpened() {
         super.onOpened();
 
-<<<<<<< HEAD
-=======
-        context.put(WorldGeneratorPluginLibrary.class, new TempWorldGeneratorPluginLibrary(context));
->>>>>>> a5d7b547
         SimpleUri worldGenUri = config.getWorldGeneration().getDefaultGenerator();
         Name moduleName = worldGenUri.getModuleName();
 
@@ -131,7 +122,7 @@
             ResolutionResult result = resolver.resolve(moduleName);
             if (result.isSuccess()) {
                 environment = moduleManager.loadEnvironment(result.getModules(), false);
-                context.put(WorldGeneratorPluginLibrary.class, new TempWorldGeneratorPluginLibrary(environment));
+                context.put(WorldGeneratorPluginLibrary.class, new TempWorldGeneratorPluginLibrary(environment, context));
                 assetManager.setEnvironment(environment);
                 worldGenerator = worldGeneratorManager.searchForWorldGenerator(worldGenUri, environment);
                 worldGenerator.setWorldSeed(seed.getText());
@@ -252,16 +243,10 @@
     }
 
     private void updatePreview() {
-<<<<<<< HEAD
-        final NUIManager manager = CoreRegistry.get(NUIManager.class);
+        previewImage.setVisible(false);
+
+        final NUIManager manager = context.get(NUIManager.class);
         final WaitPopup<TextureData> popup = manager.pushScreen(WaitPopup.ASSET_URI, WaitPopup.class);
-=======
-        previewImage.setVisible(false);
-        errorLabel.setVisible(false);
-
-        final NUIManager manager = context.get(NUIManager.class);
-        final WaitPopup<ByteBufferResult> popup = manager.pushScreen(WaitPopup.ASSET_URI, WaitPopup.class);
->>>>>>> a5d7b547
         popup.setMessage("Updating Preview", "Please wait ...");
 
         ProgressListener progressListener = progress ->
