/*
 * Copyright 2013 MovingBlocks
 *
 * Licensed under the Apache License, Version 2.0 (the "License");
 * you may not use this file except in compliance with the License.
 * You may obtain a copy of the License at
 *
 *  http://www.apache.org/licenses/LICENSE-2.0
 *
 * Unless required by applicable law or agreed to in writing, software
 * distributed under the License is distributed on an "AS IS" BASIS,
 * WITHOUT WARRANTIES OR CONDITIONS OF ANY KIND, either express or implied.
 * See the License for the specific language governing permissions and
 * limitations under the License.
 */
package org.terasology.rendering.nui.mainMenu;

import org.terasology.engine.GameEngine;
import org.terasology.entitySystem.systems.In;
import org.terasology.rendering.nui.NUIManager;
import org.terasology.rendering.nui.UIScreenLayer;
import org.terasology.rendering.nui.UIScreenLayerUtil;
import org.terasology.rendering.nui.baseWidgets.ButtonEventListener;
import org.terasology.rendering.nui.baseWidgets.UIButton;
<<<<<<< HEAD
=======
import org.terasology.rendering.nui.baseWidgets.UIImage;
import org.terasology.rendering.nui.baseWidgets.UILabel;
import org.terasology.rendering.nui.baseWidgets.UISpace;
import org.terasology.rendering.nui.layout.ArbitraryLayout;
import org.terasology.rendering.nui.layout.ColumnLayout;
import org.terasology.version.TerasologyVersion;

import javax.vecmath.Vector2f;
>>>>>>> 6f75036e

/**
 * @author Immortius
 */
public class MainMenuScreen extends UIScreenLayer {

    @In
    private GameEngine engine;

    @In
    private NUIManager nuiManager;

<<<<<<< HEAD
=======
    public MainMenuScreen() {
        ColumnLayout grid = new ColumnLayout();
        grid.addWidget(new UIButton("singleplayer", "Single Player"));
        grid.addWidget(new UIButton("multiplayer", "Host Game"));
        grid.addWidget(new UIButton("join", "Join Game"));
        grid.addWidget(new UIButton("settings", "Settings"));
        grid.addWidget(new UISpace());
        grid.addWidget(new UIButton("exit", "Exit"));
        grid.setPadding(new Border(0, 0, 4, 4));

        ArbitraryLayout layout = new ArbitraryLayout();
        layout.addFixedWidget(new UIImage(Assets.getTexture("engine:terasology")), new Vector2i(512, 128), new Vector2f(0.5f, 0.2f));
        layout.addFillWidget(new UILabel("version", "title", TerasologyVersion.getInstance().getHumanVersion()), Rect2f.createFromMinAndSize(0.0f, 0.3f, 1.0f, 0.1f));
        layout.addFixedWidget(grid, new Vector2i(280, 192), new Vector2f(0.5f, 0.7f));

        setContents(layout);
    }

>>>>>>> 6f75036e
    @Override
    public void initialise() {
        UIScreenLayerUtil.trySubscribe(this, "singleplayer", new ButtonEventListener() {
            @Override
            public void onButtonActivated(UIButton button) {
                nuiManager.pushScreen("engine:selectGameScreen");
            }
        });
        UIScreenLayerUtil.trySubscribe(this, "multiplayer", new ButtonEventListener() {
            @Override
            public void onButtonActivated(UIButton button) {
                UIScreenLayer screen = nuiManager.pushScreen("engine:selectGameScreen");
                if (screen instanceof SelectGameScreen) {
                    ((SelectGameScreen) screen).setLoadingAsServer(true);
                }
            }
        });
        UIScreenLayerUtil.trySubscribe(this, "join", new ButtonEventListener() {
            @Override
            public void onButtonActivated(UIButton button) {
                UIScreenLayer screen = nuiManager.pushScreen("engine:joinGameScreen");
            }
        });
        UIScreenLayerUtil.trySubscribe(this, "settings", new ButtonEventListener() {
            @Override
            public void onButtonActivated(UIButton button) {
                nuiManager.pushScreen("engine:settingsMenuScreen");
            }
        });

        UIScreenLayerUtil.trySubscribe(this, "exit", new ButtonEventListener() {
            @Override
            public void onButtonActivated(UIButton button) {
                engine.shutdown();
            }
        });
    }

}<|MERGE_RESOLUTION|>--- conflicted
+++ resolved
@@ -17,22 +17,13 @@
 
 import org.terasology.engine.GameEngine;
 import org.terasology.entitySystem.systems.In;
+import org.terasology.rendering.nui.baseWidgets.UILabel;
 import org.terasology.rendering.nui.NUIManager;
 import org.terasology.rendering.nui.UIScreenLayer;
 import org.terasology.rendering.nui.UIScreenLayerUtil;
 import org.terasology.rendering.nui.baseWidgets.ButtonEventListener;
 import org.terasology.rendering.nui.baseWidgets.UIButton;
-<<<<<<< HEAD
-=======
-import org.terasology.rendering.nui.baseWidgets.UIImage;
-import org.terasology.rendering.nui.baseWidgets.UILabel;
-import org.terasology.rendering.nui.baseWidgets.UISpace;
-import org.terasology.rendering.nui.layout.ArbitraryLayout;
-import org.terasology.rendering.nui.layout.ColumnLayout;
 import org.terasology.version.TerasologyVersion;
-
-import javax.vecmath.Vector2f;
->>>>>>> 6f75036e
 
 /**
  * @author Immortius
@@ -45,29 +36,9 @@
     @In
     private NUIManager nuiManager;
 
-<<<<<<< HEAD
-=======
-    public MainMenuScreen() {
-        ColumnLayout grid = new ColumnLayout();
-        grid.addWidget(new UIButton("singleplayer", "Single Player"));
-        grid.addWidget(new UIButton("multiplayer", "Host Game"));
-        grid.addWidget(new UIButton("join", "Join Game"));
-        grid.addWidget(new UIButton("settings", "Settings"));
-        grid.addWidget(new UISpace());
-        grid.addWidget(new UIButton("exit", "Exit"));
-        grid.setPadding(new Border(0, 0, 4, 4));
-
-        ArbitraryLayout layout = new ArbitraryLayout();
-        layout.addFixedWidget(new UIImage(Assets.getTexture("engine:terasology")), new Vector2i(512, 128), new Vector2f(0.5f, 0.2f));
-        layout.addFillWidget(new UILabel("version", "title", TerasologyVersion.getInstance().getHumanVersion()), Rect2f.createFromMinAndSize(0.0f, 0.3f, 1.0f, 0.1f));
-        layout.addFixedWidget(grid, new Vector2i(280, 192), new Vector2f(0.5f, 0.7f));
-
-        setContents(layout);
-    }
-
->>>>>>> 6f75036e
     @Override
     public void initialise() {
+        find("version", UILabel.class).setText(TerasologyVersion.getInstance().getHumanVersion());
         UIScreenLayerUtil.trySubscribe(this, "singleplayer", new ButtonEventListener() {
             @Override
             public void onButtonActivated(UIButton button) {
