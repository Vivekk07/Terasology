/*
 * Copyright 2014 MovingBlocks
 *
 * Licensed under the Apache License, Version 2.0 (the "License");
 * you may not use this file except in compliance with the License.
 * You may obtain a copy of the License at
 *
 *  http://www.apache.org/licenses/LICENSE-2.0
 *
 * Unless required by applicable law or agreed to in writing, software
 * distributed under the License is distributed on an "AS IS" BASIS,
 * WITHOUT WARRANTIES OR CONDITIONS OF ANY KIND, either express or implied.
 * See the License for the specific language governing permissions and
 * limitations under the License.
 */
package org.terasology.world.generator.plugin;

<<<<<<< HEAD
import org.terasology.module.ModuleEnvironment;
import org.terasology.reflection.copy.CopyStrategyLibrary;
import org.terasology.reflection.reflect.ReflectFactory;
import org.terasology.registry.CoreRegistry;

=======
import com.google.common.collect.Sets;
import org.terasology.asset.AssetManager;
import org.terasology.config.Config;
import org.terasology.context.Context;
import org.terasology.engine.module.ModuleManager;
import org.terasology.module.DependencyInfo;
import org.terasology.module.Module;
import org.terasology.module.ModuleEnvironment;
import org.terasology.naming.Name;

import java.util.Set;

>>>>>>> a5d7b547
/**
 * A fake environment so that plugins can be loaded for configuration.
 * @author Immortius
 */
public class TempWorldGeneratorPluginLibrary extends DefaultWorldGeneratorPluginLibrary {

<<<<<<< HEAD
    public TempWorldGeneratorPluginLibrary(ModuleEnvironment environment) {
        super(environment, CoreRegistry.get(ReflectFactory.class), CoreRegistry.get(CopyStrategyLibrary.class));
=======
    public TempWorldGeneratorPluginLibrary(Context context) {
        super(getEnv(context), context);
    }

    private static ModuleEnvironment getEnv(Context context) {
        ModuleManager moduleManager = context.get(ModuleManager.class);
        AssetManager assetManager = context.get(AssetManager.class);
        Config config = context.get(Config.class);

        Set<Module> selectedModules = Sets.newHashSet();
        for (Name moduleName : config.getDefaultModSelection().listModules()) {
            Module module = moduleManager.getRegistry().getLatestModuleVersion(moduleName);
            if (module != null) {
                selectedModules.add(module);
                for (DependencyInfo dependencyInfo : module.getMetadata().getDependencies()) {
                    selectedModules.add(moduleManager.getRegistry().getLatestModuleVersion(dependencyInfo.getId()));
                }
            }
        }
        ModuleEnvironment environment = moduleManager.loadEnvironment(selectedModules, false);
        assetManager.setEnvironment(environment);
        return environment;
>>>>>>> a5d7b547
    }
}<|MERGE_RESOLUTION|>--- conflicted
+++ resolved
@@ -15,58 +15,16 @@
  */
 package org.terasology.world.generator.plugin;
 
-<<<<<<< HEAD
+import org.terasology.context.Context;
 import org.terasology.module.ModuleEnvironment;
-import org.terasology.reflection.copy.CopyStrategyLibrary;
-import org.terasology.reflection.reflect.ReflectFactory;
-import org.terasology.registry.CoreRegistry;
 
-=======
-import com.google.common.collect.Sets;
-import org.terasology.asset.AssetManager;
-import org.terasology.config.Config;
-import org.terasology.context.Context;
-import org.terasology.engine.module.ModuleManager;
-import org.terasology.module.DependencyInfo;
-import org.terasology.module.Module;
-import org.terasology.module.ModuleEnvironment;
-import org.terasology.naming.Name;
-
-import java.util.Set;
-
->>>>>>> a5d7b547
 /**
  * A fake environment so that plugins can be loaded for configuration.
  * @author Immortius
  */
 public class TempWorldGeneratorPluginLibrary extends DefaultWorldGeneratorPluginLibrary {
 
-<<<<<<< HEAD
-    public TempWorldGeneratorPluginLibrary(ModuleEnvironment environment) {
-        super(environment, CoreRegistry.get(ReflectFactory.class), CoreRegistry.get(CopyStrategyLibrary.class));
-=======
-    public TempWorldGeneratorPluginLibrary(Context context) {
-        super(getEnv(context), context);
-    }
-
-    private static ModuleEnvironment getEnv(Context context) {
-        ModuleManager moduleManager = context.get(ModuleManager.class);
-        AssetManager assetManager = context.get(AssetManager.class);
-        Config config = context.get(Config.class);
-
-        Set<Module> selectedModules = Sets.newHashSet();
-        for (Name moduleName : config.getDefaultModSelection().listModules()) {
-            Module module = moduleManager.getRegistry().getLatestModuleVersion(moduleName);
-            if (module != null) {
-                selectedModules.add(module);
-                for (DependencyInfo dependencyInfo : module.getMetadata().getDependencies()) {
-                    selectedModules.add(moduleManager.getRegistry().getLatestModuleVersion(dependencyInfo.getId()));
-                }
-            }
-        }
-        ModuleEnvironment environment = moduleManager.loadEnvironment(selectedModules, false);
-        assetManager.setEnvironment(environment);
-        return environment;
->>>>>>> a5d7b547
+    public TempWorldGeneratorPluginLibrary(ModuleEnvironment environment, Context context) {
+        super(environment, context);
     }
 }