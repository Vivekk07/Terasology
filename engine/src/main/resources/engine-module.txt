--- conflicted
+++ resolved
@@ -1,10 +1,6 @@
 {
     "id" : "engine",
-<<<<<<< HEAD
-    "version" : "3.4.0-SNAPSHOT",
-=======
     "version" : "4.1.0-SNAPSHOT",
->>>>>>> 1e774d99
     "displayName" : "Terasology Engine",
     "description" : "Core engine content"
 }