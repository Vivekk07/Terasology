--- conflicted
+++ resolved
@@ -85,13 +85,8 @@
     "drop-item": "Бросить предмет",
     "edit-server": "Редактировать",
     "edit-server-title": "Добавить/Редактировать сервер",
-<<<<<<< HEAD
-    "enter-username-message": "Добро пожаловать в Terasology Multiplayer!\nЖелаете изменить ваш псевдоним?",
-    "enum-editor-prompt": "Выберите значение для узла:",
-=======
     "enter-username-message": "Здравствуйте и добро пожаловать в мультиплеере Terasology!\nВы хотите использовать имя пользователя по умолчанию?",
     "enum-editor-prompt": "Выбери градус узла:",
->>>>>>> 47ff0bce
     "enum-editor-title": "Редактор узлов Enum",
     "error-downloading-server-list": "Ошибка при загрузке списка серверов!",
     "exit-game": "Выйти из Terasology",
@@ -120,13 +115,8 @@
     "join-game-online": "Присоединиться к игре",
     "join-server-action": "Присоединиться",
     "join-server-refresh": "Обновить",
-<<<<<<< HEAD
-    "join-server-requested": "Запрос соединения",
-    "join-server-title": "Присоединиться к серверу",
-=======
     "join-server-requested": "запрашивается ...",
     "join-server-title": "Мультиплеер",
->>>>>>> 47ff0bce
     "light-shafts": "Световые волны",
     "listed-servers": "Реестр серверов",
     "load-game": "Загрузить",
@@ -167,15 +157,9 @@
     "nui-editor-settings-title": "Настройки редактора",
     "nui-editor-undo": "Отменить",
     "oculus-rift-support": "Поддержка Oculus Rift",
-<<<<<<< HEAD
-    "online-players": "Игроков онлайн",
-    "open-inventory": "Открыть инвентарь",
-    "outline": "Рамка",
-=======
     "online-players": "Наличие играющих",
     "open-inventory": "Открыть инвентарь",
     "outline": "Показывать рамки кубиков",
->>>>>>> 47ff0bce
     "parallax-mapping": "Параллакс Маппинг",
     "parsing-content": "Извлечение содержимого ...",
     "particle-effect-limit": "Ограничения количества эффектных частиц",
@@ -230,12 +214,8 @@
     "start-singleplayer-game": "Одиночная игра",
     "this-language-English": "Russian",
     "this-language-native": "Русский",
-<<<<<<< HEAD
     "update-module": "Обновление",
     "validation-username-max-length": "Имя пользователя не может быть длинее 100 символов",
-=======
-    "update-module": "Обновить",
->>>>>>> 47ff0bce
     "video-fullscreen": "Полноэкранный",
     "video-graphic-settings": "Окно и изображение",
     "video-high-end-settings": "High-End / Экспериментальные настройки",
